# Optimizely JavaScript SDK

[![npm](https://img.shields.io/npm/v/%40optimizely%2Foptimizely-sdk.svg)](https://www.npmjs.com/package/@optimizely/optimizely-sdk)
[![npm](https://img.shields.io/npm/dm/%40optimizely%2Foptimizely-sdk.svg)](https://www.npmjs.com/package/@optimizely/optimizely-sdk)
[![GitHub Actions](https://img.shields.io/github/actions/workflow/status/optimizely/javascript-sdk/javascript.yml)](https://github.com/optimizely/javascript-sdk/actions)
[![Coveralls](https://img.shields.io/coveralls/optimizely/javascript-sdk.svg)](https://coveralls.io/github/optimizely/javascript-sdk)
[![license](https://img.shields.io/github/license/optimizely/javascript-sdk.svg)](https://choosealicense.com/licenses/apache-2.0/)

This repository houses the JavaScript SDK for use with Optimizely Feature Experimentation and Optimizely Full Stack (legacy). The SDK now features a modular architecture for greater flexibility and control. If you're upgrading from a previous version, see our [Migration Guide](MIGRATION.md).

Optimizely Feature Experimentation is an A/B testing and feature management tool for product development teams that enables you to experiment at every step. Using Optimizely Feature Experimentation allows for every feature on your roadmap to be an opportunity to discover hidden insights. Learn more at [Optimizely.com](https://www.optimizely.com/products/experiment/feature-experimentation/), or see the [developer documentation](https://docs.developers.optimizely.com/feature-experimentation/docs/introduction).

Optimizely Rollouts is [free feature flags](https://www.optimizely.com/free-feature-flagging/) for development teams. You can easily roll out and roll back features in any application without code deploys, mitigating risk for every feature on your roadmap.

---

## Get Started

> For **Browser** applications, refer to the [JavaScript SDK's developer documentation](https://docs.developers.optimizely.com/feature-experimentation/docs/javascript-sdk) for detailed instructions on getting started with using the SDK within client-side applications.

> For **Node.js** applications, refer to the [JavaScript (Node) variant of the developer documentation](https://docs.developers.optimizely.com/feature-experimentation/docs/javascript-node-sdk).

> For **Edge Functions**, we provide starter kits that utilize the Optimizely JavaScript SDK for the following platforms:
> - [Akamai (Edgeworkers)](https://github.com/optimizely/akamai-edgeworker-starter-kit)
> - [AWS Lambda@Edge](https://github.com/optimizely/aws-lambda-at-edge-starter-kit)
> - [Cloudflare Worker](https://github.com/optimizely/cloudflare-worker-template)
> - [Fastly Compute@Edge](https://github.com/optimizely/fastly-compute-starter-kit)
> - [Vercel Edge Middleware](https://github.com/optimizely/vercel-examples/tree/main/edge-middleware/feature-flag-optimizely)
>
> Note: We recommend using the **Lite** version of the sdk for edge platforms. These starter kits also use the **Lite** variant of the JavaScript SDK which excludes the datafile manager and event processor packages.

### Prerequisites

Ensure the SDK supports all of the platforms you're targeting. In particular, the SDK targets modern ES6-compliant JavaScript environments. We officially support:
- Node.js >= 18.0.0. By extension, environments like AWS Lambda, Google Cloud Functions, and Auth0 Webtasks are supported as well. Older Node.js releases likely work too (try `npm test` to validate for yourself), but are not formally supported.
- Modern Web Browsers, such as Microsoft Edge 84+, Firefox 91+, Safari 13+, and Chrome 102+, Opera 76+

In addition, other environments are likely compatible but are not formally supported including:
- Progressive Web Apps, WebViews, and hybrid mobile apps like those built with React Native and Apache Cordova.
- [Cloudflare Workers](https://developers.cloudflare.com/workers/) and [Fly](https://fly.io/), both of which are powered by recent releases of V8.
- Anywhere else you can think of that might embed a JavaScript engine. The sky is the limit; experiment everywhere! 🚀

<<<<<<< HEAD
### Requirements

* JavaScript (Browser): Modern web browser that is ES6-compliant.

* JavaScript (Node): Node 16.0.0+

=======
>>>>>>> e3234c75

### Install the SDK

Once you've validated that the SDK supports the platforms you're targeting, fetch the package from [NPM](https://www.npmjs.com/package/@optimizely/optimizely-sdk):

Using `npm`:
```sh
npm install --save @optimizely/optimizely-sdk
```

Using `yarn`:
```sh
yarn add @optimizely/optimizely-sdk
```

Using `pnpm`:
```sh
pnpm add @optimizely/optimizely-sdk
```

Using `deno` (no installation required):
```javascript
import optimizely from "npm:@optimizely/optimizely-sdk"
```
## Use the JavaScript SDK

See the [Optimizely Feature Experimentation developer documentation for JavaScript](https://docs.developers.optimizely.com/experimentation/v4.0.0-full-stack/docs/javascript-sdk) to learn how to set up your first JavaScript project and use the SDK for client-side applications.

The SDK uses a modular architecture with dedicated components for project configuration, event processing, and more. The examples below demonstrate the recommended initialization pattern.

### Initialization (Using NPM)

```javascript
import {
  createInstance,
  createPollingProjectConfigManager,
  createBatchEventProcessor,
  createOdpManager,
} from "@optimizely/optimizely-sdk";

// 1. Configure your project config manager
const pollingConfigManager = createPollingProjectConfigManager({
  sdkKey: "<YOUR_SDK_KEY>",
  autoUpdate: true,               // Optional: enable automatic updates
  updateInterval: 300000,         // Optional: update every 5 minutes (in ms)
});

// 2. Create an event processor for analytics
const batchEventProcessor = createBatchEventProcessor({
  batchSize: 10,                  // Optional: default batch size
  flushInterval: 1000,            // Optional: flush interval in ms
});

// 3. Set up ODP manager for segments and audience targeting
const odpManager = createOdpManager();

// 4. Initialize the Optimizely client with the components
const optimizelyClient = createInstance({
  projectConfigManager: pollingConfigManager,
  eventProcessor: batchEventProcessor,
  odpManager: odpManager,
});

// 5. Wait for the client to be ready before using
if (optimizelyClient) {
  optimizelyClient.onReady()
    .then(() => {
      console.log("Optimizely client is ready");
      // Your application code using Optimizely goes here
    })
    .catch((error) => {
      console.error("Error initializing Optimizely client:", error);
    });
}
```

### Initialization (Using HTML) 

The package has different entry points for different environments. The browser entry point is an ES module, which can be used with an appropriate bundler like **Webpack** or **Rollup**. Additionally, for ease of use during initial evaluations you can include a standalone umd bundle of the SDK in your web page by fetching it from [unpkg](https://unpkg.com/):

```html
<script src="https://unpkg.com/@optimizely/optimizely-sdk/dist/optimizely.browser.umd.min.js"></script>

<!-- You can also use the unminified version if necessary -->
<script src="https://unpkg.com/@optimizely/optimizely-sdk/dist/optimizely.browser.umd.js"></script>
```

When evaluated, that bundle assigns the SDK's exports to `window.optimizelySdk`. If you wish to use the asset locally (for example, if unpkg is down), you can find it in your local copy of the package at dist/optimizely.browser.umd.min.js. We do not recommend using this method in production settings as it introduces a third-party performance dependency.

As `window.optimizelySdk` should be a global variable at this point, you can continue to use it like so:

```html
<script>
  // Extract the factory functions from the global SDK
  const {
    createInstance,
    createPollingProjectConfigManager,
    createBatchEventProcessor,
    createOdpManager
  } = window.optimizelySdk;

  // Initialize components
  const pollingConfigManager = createPollingProjectConfigManager({
    sdkKey: "<YOUR_SDK_KEY>",
    autoUpdate: true
  });
  
  const batchEventProcessor = createBatchEventProcessor();
  
  const odpManager = createOdpManager();

  // Create the Optimizely client
  const optimizelyClient = createInstance({
    projectConfigManager: pollingConfigManager,
    eventProcessor: batchEventProcessor,
    odpManager: odpManager
  });

  // Wait for initialization to complete
  if (optimizelyClient) {
    optimizelyClient.onReady()
      .then(() => {
        console.log("Optimizely client is ready");
        // Start using the client here
      })
      .catch((error) => {
        console.error("Error initializing Optimizely client:", error);
      });
  }
</script>
```



Regarding `EventDispatcher`s: In Node.js environment, the default `EventDispatcher` is powered by the [`http/s`](https://nodejs.org/api/http.html) module.

## SDK Development

### Unit Tests

There is a mix of testing paradigms used within the JavaScript SDK which include Mocha, Chai, Karma, and Jest, indicated by their respective `*.tests.js` and `*.spec.ts` filenames.

When contributing code to the SDK, aim to keep the percentage of code test coverage at the current level ([![Coveralls](https://img.shields.io/coveralls/optimizely/javascript-sdk.svg)](https://coveralls.io/github/optimizely/javascript-sdk)) or above.

To run unit tests on the primary JavaScript SDK package source code, you can take the following steps:

1. On your command line or terminal, navigate to the `~/javascript-sdk/packages/optimizely-sdk` directory.
2. Ensure that you have run `npm install` to install all project dependencies.
3. Run `npm test` to run all test files.
4. (For cross-browser testing) Run `npm run test-xbrowser` to run tests in many browsers via BrowserStack.
5. Resolve any tests that fail before continuing with your contribution.

This information is relevant only if you plan on contributing to the SDK itself.

```sh
# Prerequisite: Install dependencies.
npm install

# Run unit tests.
npm test

# Run unit tests in many browsers, currently via BrowserStack.
# For this to work, the following environment variables must be set:
#   - BROWSER_STACK_USERNAME
#   - BROWSER_STACK_PASSWORD
npm run test-xbrowser
```

[/.github/workflows/javascript.yml](/.github/workflows/javascript.yml) contains the definitions for `BROWSER_STACK_USERNAME` and `BROWSER_STACK_ACCESS_KEY` used in the GitHub Actions CI pipeline. When developing locally, you must provide your own credentials in order to run `npm run test-xbrowser`. You can register for an account for free on [the BrowserStack official website here](https://www.browserstack.com/).

### Contributing

For more information regarding contributing to the Optimizely JavaScript SDK, please read [Contributing](CONTRIBUTING.md).

## Special Notes

### Migration Guides

If you're updating your SDK version, please check the appropriate migration guide:

- **Migrating from 5.x to 6.x**: See our [Migration Guide](MIGRATION.md) for detailed instructions on updating to the new modular architecture.
- **Migrating from 4.x to 5.x**: Please refer to the [Changelog](CHANGELOG.md#500---january-19-2024) for details on these breaking changes.

### Feature Management access

To access the Feature Management configuration in the Optimizely dashboard, please contact your Optimizely customer success manager.

## Credits

`@optimizely/optimizely-sdk` is developed and maintained by [Optimizely](https://optimizely.com) and many [contributors](https://github.com/optimizely/javascript-sdk/graphs/contributors). If you're interested in learning more about what Optimizely Feature Experimentation can do for your company you can visit the [official Optimizely Feature Experimentation product page here](https://www.optimizely.com/products/experiment/feature-experimentation/) to learn more.

First-party code (under `packages/optimizely-sdk/lib/`, `packages/datafile-manager/lib`, `packages/datafile-manager/src`, `packages/datafile-manager/__test__`, `packages/event-processor/src`, `packages/event-processor/__tests__`, `packages/logging/src`, `packages/logging/__tests__`, `packages/utils/src`, `packages/utils/__tests__`) is copyright Optimizely, Inc. and contributors, licensed under Apache 2.0.

### Other Optimizely SDKs

- Agent - https://github.com/optimizely/agent

- Android - https://github.com/optimizely/android-sdk

- C# - https://github.com/optimizely/csharp-sdk

- Flutter - https://github.com/optimizely/optimizely-flutter-sdk

- Go - https://github.com/optimizely/go-sdk

- Java - https://github.com/optimizely/java-sdk

- PHP - https://github.com/optimizely/php-sdk

- Python - https://github.com/optimizely/python-sdk

- React - https://github.com/optimizely/react-sdk

- Ruby - https://github.com/optimizely/ruby-sdk

- Swift - https://github.com/optimizely/swift-sdk<|MERGE_RESOLUTION|>--- conflicted
+++ resolved
@@ -40,15 +40,6 @@
 - [Cloudflare Workers](https://developers.cloudflare.com/workers/) and [Fly](https://fly.io/), both of which are powered by recent releases of V8.
 - Anywhere else you can think of that might embed a JavaScript engine. The sky is the limit; experiment everywhere! 🚀
 
-<<<<<<< HEAD
-### Requirements
-
-* JavaScript (Browser): Modern web browser that is ES6-compliant.
-
-* JavaScript (Node): Node 16.0.0+
-
-=======
->>>>>>> e3234c75
 
 ### Install the SDK
 
