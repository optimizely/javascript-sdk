--- conflicted
+++ resolved
@@ -31,10 +31,6 @@
   getVariationKeyFromId,
   isActive,
   ProjectConfig,
-<<<<<<< HEAD
-  getTrafficAllocation,
-=======
->>>>>>> 27d6a24e
   getHoldoutsForFlag,
 } from '../../project_config/project_config';
 import { AudienceEvaluator, createAudienceEvaluator } from '../audience_evaluator';
@@ -124,11 +120,7 @@
 export const USER_NOT_BUCKETED_INTO_HOLDOUT_VARIATION = 'User %s is in no holdout variation.';
 
 export interface DecisionObj {
-<<<<<<< HEAD
-  experiment: ExperimentCore | null;
-=======
   experiment: Experiment | Holdout | null;
->>>>>>> 27d6a24e
   variation: Variation | null;
   decisionSource: DecisionSource;
   cmabUuid?: string;
