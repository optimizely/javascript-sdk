/**
 * Copyright 2016-2020, 2022-2024 Optimizely
 *
 * Licensed under the Apache License, Version 2.0 (the "License");
 * you may not use this file except in compliance with the License.
 * You may obtain a copy of the License at
 *
 * https://www.apache.org/licenses/LICENSE-2.0
 *
 * Unless required by applicable law or agreed to in writing, software
 * distributed under the License is distributed on an "AS IS" BASIS,
 * WITHOUT WARRANTIES OR CONDITIONS OF ANY KIND, either express or implied.
 * See the License for the specific language governing permissions and
 * limitations under the License.
 */
import logging, { getLogger } from './modules/logging/logger';

import { assert } from 'chai';
import sinon from 'sinon';
import Optimizely from './optimizely';
import testData from './tests/test_data';
import packageJSON from '../package.json';
import optimizelyFactory from './index.browser';
import configValidator from './utils/config_validator';
<<<<<<< HEAD
import OptimizelyUserContext from './optimizely_user_context';

import { ODP_EVENT_ACTION } from './utils/enums';
import { BrowserOdpManager } from './odp/odp_manager.browser';
import { OdpConfig } from './odp/odp_config';
import { BrowserOdpEventManager } from './odp/event_manager/event_manager.browser';
import { BrowserOdpEventApiManager } from './odp/event_manager/event_api_manager.browser';
import { OdpEvent } from './odp/event_manager/odp_event';
=======
>>>>>>> e0aabf5e
import { getMockProjectConfigManager } from './tests/mock/mock_project_config_manager';
import { createProjectConfig } from './project_config/project_config';
import { ODP_EVENT_FAILED_ODP_MANAGER_MISSING } from './error_messages';
import { ODP_DISABLED, ODP_SEND_EVENT_IDENTIFIER_CONVERSION_FAILED } from './log_messages';
import { INVALID_CONFIG_OR_SOMETHING } from './exception_messages';


class MockLocalStorage {
  store = {};

  constructor() {}

  getItem(key) {
    return this.store[key];
  }

  setItem(key, value) {
    this.store[key] = value.toString();
  }

  clear() {
    this.store = {};
  }

  removeItem(key) {
    delete this.store[key];
  }
}

if (!global.window) {
  try {
    global.window = {
      localStorage: new MockLocalStorage(),
    };
  } catch (e) {
    console.error('Unable to overwrite global.window.');
  }
}

const pause = timeoutMilliseconds => {
  return new Promise(resolve => setTimeout(resolve, timeoutMilliseconds));
};

describe('javascript-sdk (Browser)', function() {
  var clock;
  beforeEach(function() {
    sinon.stub(optimizelyFactory.eventDispatcher, 'dispatchEvent');
    clock = sinon.useFakeTimers(new Date());
  });

  afterEach(function() {
    optimizelyFactory.eventDispatcher.dispatchEvent.restore();
    clock.restore();
  });

  describe('APIs', function() {
    it('should expose logger, errorHandler, eventDispatcher and enums', function() {
      assert.isDefined(optimizelyFactory.logging);
      assert.isDefined(optimizelyFactory.logging.createLogger);
      assert.isDefined(optimizelyFactory.logging.createNoOpLogger);
      assert.isDefined(optimizelyFactory.errorHandler);
      assert.isDefined(optimizelyFactory.eventDispatcher);
      assert.isDefined(optimizelyFactory.enums);
    });

    describe('createInstance', function() {
      var fakeErrorHandler = { handleError: function() {} };
      var fakeEventDispatcher = { dispatchEvent: function() {} };
      var silentLogger;

      beforeEach(function() {
        silentLogger = optimizelyFactory.logging.createLogger({
          logLevel: optimizelyFactory.enums.LOG_LEVEL.INFO,
          logToConsole: false,
        });
        sinon.spy(console, 'error');
        sinon.stub(configValidator, 'validate');

        global.XMLHttpRequest = sinon.useFakeXMLHttpRequest();
      });

      afterEach(function() {
        optimizelyFactory.__internalResetRetryState();
        console.error.restore();
        configValidator.validate.restore();
        delete global.XMLHttpRequest;
      });

      // TODO: pending event handling will be done by EventProcessor instead
      // describe('when an eventDispatcher is not passed in', function() {
      //   it('should wrap the default eventDispatcher and invoke sendPendingEvents', function() {
      //     var optlyInstance = optimizelyFactory.createInstance({
      //       projectConfigManager: getMockProjectConfigManager(),
      //       errorHandler: fakeErrorHandler,
      //       logger: silentLogger,
      //     });

      //     sinon.assert.calledOnce(LocalStoragePendingEventsDispatcher.prototype.sendPendingEvents);
      //   });
      // });

      describe('when an eventDispatcher is passed in', function() {
        it('should NOT wrap the default eventDispatcher and invoke sendPendingEvents', function() {
          var optlyInstance = optimizelyFactory.createInstance({
            projectConfigManager: getMockProjectConfigManager(),
            errorHandler: fakeErrorHandler,
            eventDispatcher: fakeEventDispatcher,
            logger: silentLogger,
          });
        });
      });

      // TODO: pending event handling should be part of the event processor
      // logic, not the dispatcher. Refactor accordingly.
      // it('should invoke resendPendingEvents at most once', function() {
      //   var optlyInstance = optimizelyFactory.createInstance({
      //     projectConfigManager: getMockProjectConfigManager(),
      //     errorHandler: fakeErrorHandler,
      //     logger: silentLogger,
      //   });

      //   sinon.assert.calledOnce(LocalStoragePendingEventsDispatcher.prototype.sendPendingEvents);

      //   optlyInstance = optimizelyFactory.createInstance({
      //     projectConfigManager: getMockProjectConfigManager(),
      //     errorHandler: fakeErrorHandler,
      //     logger: silentLogger,
      //   });
      //   optlyInstance.onReady().catch(function() {});

      //   sinon.assert.calledOnce(LocalStoragePendingEventsDispatcher.prototype.sendPendingEvents);
      // });

      it('should not throw if the provided config is not valid', function() {
        configValidator.validate.throws(new Error(INVALID_CONFIG_OR_SOMETHING));
        assert.doesNotThrow(function() {
          var optlyInstance = optimizelyFactory.createInstance({
            projectConfigManager: getMockProjectConfigManager(),
            logger: silentLogger,
          });
        });
      });

      it('should create an instance of optimizely', function() {
        var optlyInstance = optimizelyFactory.createInstance({
          projectConfigManager: getMockProjectConfigManager(),
          errorHandler: fakeErrorHandler,
          eventDispatcher: fakeEventDispatcher,
          logger: silentLogger,
        });

        assert.instanceOf(optlyInstance, Optimizely);
        assert.equal(optlyInstance.clientVersion, '5.3.4');
      });

      it('should set the JavaScript client engine and version', function() {
        var optlyInstance = optimizelyFactory.createInstance({
          projectConfigManager: getMockProjectConfigManager(),
          errorHandler: fakeErrorHandler,
          eventDispatcher: fakeEventDispatcher,
          logger: silentLogger,
        });

        assert.equal('javascript-sdk', optlyInstance.clientEngine);
        assert.equal(packageJSON.version, optlyInstance.clientVersion);
      });

      it('should allow passing of "react-sdk" as the clientEngine', function() {
        var optlyInstance = optimizelyFactory.createInstance({
          clientEngine: 'react-sdk',
          projectConfigManager: getMockProjectConfigManager(),
          errorHandler: fakeErrorHandler,
          eventDispatcher: fakeEventDispatcher,
          logger: silentLogger,
        });
        assert.equal('react-sdk', optlyInstance.clientEngine);
      });

      it('should activate with provided event dispatcher', function() {
        var optlyInstance = optimizelyFactory.createInstance({
          projectConfigManager: getMockProjectConfigManager({
            initConfig: createProjectConfig(testData.getTestProjectConfig()),
          }),
          errorHandler: fakeErrorHandler,
          eventDispatcher: optimizelyFactory.eventDispatcher,
          logger: silentLogger,
        });
        var activate = optlyInstance.activate('testExperiment', 'testUser');
        assert.strictEqual(activate, 'control');
      });

      it('should be able to set and get a forced variation', function() {
        var optlyInstance = optimizelyFactory.createInstance({
          projectConfigManager: getMockProjectConfigManager({
            initConfig: createProjectConfig(testData.getTestProjectConfig()),
          }),
          errorHandler: fakeErrorHandler,
          eventDispatcher: optimizelyFactory.eventDispatcher,
          logger: silentLogger,
        });

        var didSetVariation = optlyInstance.setForcedVariation('testExperiment', 'testUser', 'control');
        assert.strictEqual(didSetVariation, true);

        var variation = optlyInstance.getForcedVariation('testExperiment', 'testUser');
        assert.strictEqual(variation, 'control');
      });

      it('should be able to set and unset a forced variation', function() {
        var optlyInstance = optimizelyFactory.createInstance({
          projectConfigManager: getMockProjectConfigManager({
            initConfig: createProjectConfig(testData.getTestProjectConfig()),
          }),
          errorHandler: fakeErrorHandler,
          eventDispatcher: optimizelyFactory.eventDispatcher,
          logger: silentLogger,
        });

        var didSetVariation = optlyInstance.setForcedVariation('testExperiment', 'testUser', 'control');
        assert.strictEqual(didSetVariation, true);

        var variation = optlyInstance.getForcedVariation('testExperiment', 'testUser');
        assert.strictEqual(variation, 'control');

        var didSetVariation2 = optlyInstance.setForcedVariation('testExperiment', 'testUser', null);
        assert.strictEqual(didSetVariation2, true);

        var variation2 = optlyInstance.getForcedVariation('testExperiment', 'testUser');
        assert.strictEqual(variation2, null);
      });

      it('should be able to set multiple experiments for one user', function() {
        var optlyInstance = optimizelyFactory.createInstance({
          projectConfigManager: getMockProjectConfigManager({
            initConfig: createProjectConfig(testData.getTestProjectConfig()),
          }),
          errorHandler: fakeErrorHandler,
          eventDispatcher: optimizelyFactory.eventDispatcher,
          logger: silentLogger,
        });

        var didSetVariation = optlyInstance.setForcedVariation('testExperiment', 'testUser', 'control');
        assert.strictEqual(didSetVariation, true);

        var didSetVariation2 = optlyInstance.setForcedVariation(
          'testExperimentLaunched',
          'testUser',
          'controlLaunched'
        );
        assert.strictEqual(didSetVariation2, true);

        var variation = optlyInstance.getForcedVariation('testExperiment', 'testUser');
        assert.strictEqual(variation, 'control');

        var variation2 = optlyInstance.getForcedVariation('testExperimentLaunched', 'testUser');
        assert.strictEqual(variation2, 'controlLaunched');
      });

      it('should be able to set multiple experiments for one user, and unset one', function() {
        var optlyInstance = optimizelyFactory.createInstance({
          projectConfigManager: getMockProjectConfigManager({
            initConfig: createProjectConfig(testData.getTestProjectConfig()),
          }),
          errorHandler: fakeErrorHandler,
          eventDispatcher: optimizelyFactory.eventDispatcher,
          logger: silentLogger,
        });

        var didSetVariation = optlyInstance.setForcedVariation('testExperiment', 'testUser', 'control');
        assert.strictEqual(didSetVariation, true);

        var didSetVariation2 = optlyInstance.setForcedVariation(
          'testExperimentLaunched',
          'testUser',
          'controlLaunched'
        );
        assert.strictEqual(didSetVariation2, true);

        var didSetVariation2 = optlyInstance.setForcedVariation('testExperimentLaunched', 'testUser', null);
        assert.strictEqual(didSetVariation2, true);

        var variation = optlyInstance.getForcedVariation('testExperiment', 'testUser');
        assert.strictEqual(variation, 'control');

        var variation2 = optlyInstance.getForcedVariation('testExperimentLaunched', 'testUser');
        assert.strictEqual(variation2, null);
      });

      it('should be able to set multiple experiments for one user, and reset one', function() {
        var optlyInstance = optimizelyFactory.createInstance({
          projectConfigManager: getMockProjectConfigManager({
            initConfig: createProjectConfig(testData.getTestProjectConfig()),
          }),
          errorHandler: fakeErrorHandler,
          eventDispatcher: optimizelyFactory.eventDispatcher,
          logger: silentLogger,
        });

        var didSetVariation = optlyInstance.setForcedVariation('testExperiment', 'testUser', 'control');
        assert.strictEqual(didSetVariation, true);

        var didSetVariation2 = optlyInstance.setForcedVariation(
          'testExperimentLaunched',
          'testUser',
          'controlLaunched'
        );
        assert.strictEqual(didSetVariation2, true);

        var didSetVariation2 = optlyInstance.setForcedVariation(
          'testExperimentLaunched',
          'testUser',
          'variationLaunched'
        );
        assert.strictEqual(didSetVariation2, true);

        var variation = optlyInstance.getForcedVariation('testExperiment', 'testUser');
        assert.strictEqual(variation, 'control');

        var variation2 = optlyInstance.getForcedVariation('testExperimentLaunched', 'testUser');
        assert.strictEqual(variation2, 'variationLaunched');
      });

      it('should override bucketing when setForcedVariation is called', function() {
        var optlyInstance = optimizelyFactory.createInstance({
          projectConfigManager: getMockProjectConfigManager({
            initConfig: createProjectConfig(testData.getTestProjectConfig()),
          }),
          errorHandler: fakeErrorHandler,
          eventDispatcher: optimizelyFactory.eventDispatcher,
          logger: silentLogger,
        });

        var didSetVariation = optlyInstance.setForcedVariation('testExperiment', 'testUser', 'control');
        assert.strictEqual(didSetVariation, true);

        var variation = optlyInstance.getVariation('testExperiment', 'testUser');
        assert.strictEqual(variation, 'control');

        var didSetVariation2 = optlyInstance.setForcedVariation('testExperiment', 'testUser', 'variation');
        assert.strictEqual(didSetVariation2, true);

        var variation = optlyInstance.getVariation('testExperiment', 'testUser');
        assert.strictEqual(variation, 'variation');
      });

      it('should override bucketing when setForcedVariation is called for a not running experiment', function() {
        var optlyInstance = optimizelyFactory.createInstance({
          projectConfigManager: getMockProjectConfigManager({
            initConfig: createProjectConfig(testData.getTestProjectConfig()),
          }),
          errorHandler: fakeErrorHandler,
          eventDispatcher: optimizelyFactory.eventDispatcher,
          logger: silentLogger,
        });

        var didSetVariation = optlyInstance.setForcedVariation(
          'testExperimentNotRunning',
          'testUser',
          'controlNotRunning'
        );
        assert.strictEqual(didSetVariation, true);

        var variation = optlyInstance.getVariation('testExperimentNotRunning', 'testUser');
        assert.strictEqual(variation, null);
      });

      describe('when passing in logLevel', function() {
        beforeEach(function() {
          sinon.stub(logging, 'setLogLevel');
        });

        afterEach(function() {
          logging.setLogLevel.restore();
        });

        it('should call logging.setLogLevel', function() {
          optimizelyFactory.createInstance({
            datafile: testData.getTestProjectConfig(),
            logLevel: optimizelyFactory.enums.LOG_LEVEL.ERROR,
          });
          sinon.assert.calledOnce(logging.setLogLevel);
          sinon.assert.calledWithExactly(logging.setLogLevel, optimizelyFactory.enums.LOG_LEVEL.ERROR);
        });
      });

      describe('when passing in logger', function() {
        beforeEach(function() {
          sinon.stub(logging, 'setLogHandler');
        });

        afterEach(function() {
          logging.setLogHandler.restore();
        });

        it('should call logging.setLogHandler with the supplied logger', function() {
          var fakeLogger = { log: function() {} };
          optimizelyFactory.createInstance({
            datafile: testData.getTestProjectConfig(),
            logger: fakeLogger,
          });
          sinon.assert.calledOnce(logging.setLogHandler);
          sinon.assert.calledWithExactly(logging.setLogHandler, fakeLogger);
        });
      });
    });

    describe('ODP/ATS', () => {
      var sandbox = sinon.sandbox.create();

      const fakeOptimizely = {
        onReady: () => Promise.resolve({ success: true }),
        identifyUser: sinon.stub().returns(),
      };

      const fakeErrorHandler = { handleError: function() {} };
      const fakeEventDispatcher = { dispatchEvent: function() {} };
      let logger = getLogger();

      const testFsUserId = 'fs_test_user';
      const testVuid = 'vuid_test_user';
      var clock;
      const requestParams = new Map();
      const mockRequestHandler = {
        makeRequest: (endpoint, headers, method, data) => {
          requestParams.set('endpoint', endpoint);
          requestParams.set('headers', headers);
          requestParams.set('method', method);
          requestParams.set('data', data);
          return {
            responsePromise: (async () => {
              return { statusCode: 200 };
            })(),
          };
        },
        args: requestParams,
      };

      beforeEach(function() {
        sandbox.stub(logger, 'log');
        sandbox.stub(logger, 'error');
        sandbox.stub(logger, 'warn');
        clock = sinon.useFakeTimers(new Date());
      });

      afterEach(function() {
        sandbox.restore();
        clock.restore();
        requestParams.clear();
      });

<<<<<<< HEAD
      it('should send identify event by default when initialized', async () => {
        new OptimizelyUserContext({
          optimizely: fakeOptimizely,
          userId: testFsUserId,
        });

        await fakeOptimizely.onReady();

        sinon.assert.calledOnce(fakeOptimizely.identifyUser);

        sinon.assert.calledWith(fakeOptimizely.identifyUser, testFsUserId);
      });

      it('should log info when odp is disabled', () => {
        const disabledClient = optimizelyFactory.createInstance({
          datafile: testData.getTestProjectConfigWithFeatures(),
          errorHandler: fakeErrorHandler,
          eventDispatcher: fakeEventDispatcher,
          eventBatchSize: null,
          logger,
          odpOptions: { disabled: true },
          odpManager: BrowserOdpManager.createInstance({
            logger,
            odpOptions: {
              disabled: true,
            },
          }),
        });

        sinon.assert.calledWith(logger.log, optimizelyFactory.enums.LOG_LEVEL.INFO, ODP_DISABLED);
      });

      it('should include the VUID instantation promise of Browser ODP Manager in the Optimizely client onReady promise dependency array', () => {
        const client = optimizelyFactory.createInstance({
          projectConfigManager: getMockProjectConfigManager({
            initConfig: createProjectConfig(testData.getTestProjectConfigWithFeatures()),
            onRunning: Promise.resolve(),
          }),
          errorHandler: fakeErrorHandler,
          eventDispatcher: fakeEventDispatcher,
          eventBatchSize: null,
          logger,
          odpManager: BrowserOdpManager.createInstance({
            logger,
          }),
        });

        client
          .onReady()
          .then(() => {
            assert.isDefined(client.odpManager.initPromise);
            client.odpManager.initPromise
              .then(() => {
                assert.isTrue(true);
              })
              .catch(() => {
                assert.isTrue(false);
              });
            assert.isDefined(client.odpManager.getVuid());
          })
          .catch(() => {
            assert.isTrue(false);
          });

        sinon.assert.neverCalledWith(logger.log, optimizelyFactory.enums.LOG_LEVEL.ERROR);
      });

      it('should accept a valid custom cache size', () => {
        const client = optimizelyFactory.createInstance({
          projectConfigManager: getMockProjectConfigManager({
            initConfig: createProjectConfig(testData.getTestProjectConfigWithFeatures()),
            onRunning: Promise.resolve(),
          }),
          errorHandler: fakeErrorHandler,
          eventDispatcher: fakeEventDispatcher,
          eventBatchSize: null,
          logger,
          odpManager: BrowserOdpManager.createInstance({
            logger,
            odpOptions: {
              segmentsCacheSize: 10,
            },
          }),
        });

        sinon.assert.calledWith(
          logger.log,
          optimizelyFactory.enums.LOG_LEVEL.DEBUG,
          'Provisioning cache with maxSize of 10'
        );
      });

      it('should accept a custom cache timeout', () => {
        const client = optimizelyFactory.createInstance({
          datafile: testData.getTestProjectConfigWithFeatures(),
          errorHandler: fakeErrorHandler,
          eventDispatcher: fakeEventDispatcher,
          eventBatchSize: null,
          logger,
          odpManager: BrowserOdpManager.createInstance({
            logger,
            odpOptions: {
              segmentsCacheTimeout: 10,
            },
          }),
        });

        sinon.assert.calledWith(
          logger.log,
          optimizelyFactory.enums.LOG_LEVEL.DEBUG,
          'Provisioning cache with timeout of 10'
        );
      });

      it('should accept both a custom cache size and timeout', () => {
        const client = optimizelyFactory.createInstance({
          datafile: testData.getTestProjectConfigWithFeatures(),
          errorHandler: fakeErrorHandler,
          eventDispatcher: fakeEventDispatcher,
          eventBatchSize: null,
          logger,
          odpOptions: {
            segmentsCacheSize: 10,
            segmentsCacheTimeout: 10,
          },
        });

        sinon.assert.calledWith(
          logger.log,
          optimizelyFactory.enums.LOG_LEVEL.DEBUG,
          'Provisioning cache with maxSize of 10'
        );

        sinon.assert.calledWith(
          logger.log,
          optimizelyFactory.enums.LOG_LEVEL.DEBUG,
          'Provisioning cache with timeout of 10'
        );
      });

      it('should accept a valid custom odp segment manager', async () => {
        const fakeSegmentManager = {
          fetchQualifiedSegments: sinon.stub().returns(['a']),
          updateSettings: sinon.spy(),
        };

        const config = createProjectConfig(testData.getOdpIntegratedConfigWithoutSegments());
        const projectConfigManager = getMockProjectConfigManager({
          initConfig: config,
          onRunning: Promise.resolve(),
        });

        const client = optimizelyFactory.createInstance({
          projectConfigManager,
          errorHandler: fakeErrorHandler,
          eventDispatcher: fakeEventDispatcher,
          eventBatchSize: null,
          logger,
          odpOptions: {
            segmentManager: fakeSegmentManager,
          },
        });

        projectConfigManager.pushUpdate(config);

        const readyData = await client.onReady();
        
        sinon.assert.called(fakeSegmentManager.updateSettings);

        const segments = await client.fetchQualifiedSegments(testVuid);
        assert.deepEqual(segments, ['a']);

        sinon.assert.notCalled(logger.error);
        sinon.assert.called(fakeSegmentManager.fetchQualifiedSegments);
      });

      it('should accept a valid custom odp event manager', async () => {
        const fakeEventManager = {
          start: sinon.spy(),
          updateSettings: sinon.spy(),
          flush: sinon.spy(),
          stop: sinon.spy(),
          registerVuid: sinon.spy(),
          identifyUser: sinon.spy(),
          sendEvent: sinon.spy(),
        };

        const config = createProjectConfig(testData.getOdpIntegratedConfigWithoutSegments());
        const projectConfigManager = getMockProjectConfigManager({
          initConfig: config,
          onRunning: Promise.resolve(),
        });

        const client = optimizelyFactory.createInstance({
          projectConfigManager,
          errorHandler: fakeErrorHandler,
          eventDispatcher: fakeEventDispatcher,
          eventBatchSize: null,
          logger,
          odpOptions: {
            disabled: false,
            eventManager: fakeEventManager,
          },
        });
        projectConfigManager.pushUpdate(config);

        await client.onReady();

        sinon.assert.called(fakeEventManager.start);
      });

      it('should send an odp event when calling sendOdpEvent with valid parameters', async () => {
        const fakeEventManager = {
          updateSettings: sinon.spy(),
          start: sinon.spy(),
          stop: sinon.spy(),
          registerVuid: sinon.spy(),
          identifyUser: sinon.spy(),
          sendEvent: sinon.spy(),
          flush: sinon.spy(),
        };

        const config = createProjectConfig(testData.getOdpIntegratedConfigWithoutSegments());
        const projectConfigManager = getMockProjectConfigManager({
          initConfig: config,
          onRunning: Promise.resolve(),
        });

        const client = optimizelyFactory.createInstance({
          projectConfigManager,
          errorHandler: fakeErrorHandler,
          eventDispatcher: fakeEventDispatcher,
          eventBatchSize: null,
          logger,
          odpOptions: {
            eventManager: fakeEventManager,
          },
        });

        projectConfigManager.pushUpdate(config);
        await client.onReady();

        client.sendOdpEvent(ODP_EVENT_ACTION.INITIALIZED);

        sinon.assert.notCalled(logger.error);
        sinon.assert.called(fakeEventManager.sendEvent);
      });

      it('should augment odp events with user agent data if userAgentParser is provided', async () => {
        const userAgentParser = {
          parseUserAgentInfo() {
            return {
              os: { name: 'windows', version: '11' },
              device: { type: 'laptop', model: 'thinkpad' },
            };
          },
        };

        const fakeRequestHandler = {
          makeRequest: sinon.spy(function(requestUrl, headers, method, data) {
            return {
              abort: () => {},
              responsePromise: Promise.resolve({ statusCode: 200 }),
            };
          }),
        };

        const config = createProjectConfig(testData.getOdpIntegratedConfigWithoutSegments());
        const projectConfigManager = getMockProjectConfigManager({
          initConfig: config,
          onRunning: Promise.resolve(),
        });

        const client = optimizelyFactory.createInstance({
          projectConfigManager,
          errorHandler: fakeErrorHandler,
          eventDispatcher: fakeEventDispatcher,
          eventBatchSize: null,
          logger,
          odpOptions: {
            userAgentParser,
            eventRequestHandler: fakeRequestHandler,
          },
        });
        projectConfigManager.pushUpdate(config);
        await client.onReady();

        client.sendOdpEvent('test', '', new Map([['eamil', 'test@test.test']]), new Map([['key', 'value']]));
        clock.tick(10000);

        const eventRequestUrl = new URL(fakeRequestHandler.makeRequest.lastCall.args[0]);
        const searchParams = eventRequestUrl.searchParams;

        assert.equal(searchParams.get('os'), 'windows');
        assert.equal(searchParams.get('os_version'), '11');
        assert.equal(searchParams.get('device_type'), 'laptop');
        assert.equal(searchParams.get('model'), 'thinkpad');
      });

      it('should convert fs-user-id, FS-USER-ID, and FS_USER_ID to fs_user_id identifier when calling sendOdpEvent', async () => {
        const fakeEventManager = {
          updateSettings: sinon.spy(),
          start: sinon.spy(),
          stop: sinon.spy(),
          registerVuid: sinon.spy(),
          identifyUser: sinon.spy(),
          sendEvent: sinon.spy(),
          flush: sinon.spy(),
        };
        const config = createProjectConfig(testData.getOdpIntegratedConfigWithoutSegments());
        const projectConfigManager = getMockProjectConfigManager({
          initConfig: config,
          onRunning: Promise.resolve(),
        });

        const client = optimizelyFactory.createInstance({
          projectConfigManager,
          errorHandler: fakeErrorHandler,
          eventDispatcher: fakeEventDispatcher,
          eventBatchSize: null,
          logger,
          odpOptions: {
            eventManager: fakeEventManager,
          },
        });

        projectConfigManager.pushUpdate(config);
        await client.onReady();

        // fs-user-id
        client.sendOdpEvent(ODP_EVENT_ACTION.INITIALIZED, undefined, new Map([['fs-user-id', 'fsUserA']]));
        sinon.assert.notCalled(logger.error);
        sinon.assert.neverCalledWith(logger.warn, ODP_SEND_EVENT_IDENTIFIER_CONVERSION_FAILED);

        const sendEventArgs1 = fakeEventManager.sendEvent.args;
        assert.deepEqual(
          sendEventArgs1[0].toString(),
          new OdpEvent('fullstack', 'client_initialized', new Map([['fs_user_id', 'fsUserA']]), new Map()).toString()
        );

        // FS-USER-ID
        client.sendOdpEvent(ODP_EVENT_ACTION.INITIALIZED, undefined, new Map([['FS-USER-ID', 'fsUserA']]));
        sinon.assert.notCalled(logger.error);
        sinon.assert.neverCalledWith(logger.warn, ODP_SEND_EVENT_IDENTIFIER_CONVERSION_FAILED);

        const sendEventArgs2 = fakeEventManager.sendEvent.args;
        assert.deepEqual(
          sendEventArgs2[0].toString(),
          new OdpEvent('fullstack', 'client_initialized', new Map([['fs_user_id', 'fsUserA']]), new Map()).toString()
        );

        // FS_USER_ID
        client.sendOdpEvent(ODP_EVENT_ACTION.INITIALIZED, undefined, new Map([['FS_USER_ID', 'fsUserA']]));
        sinon.assert.notCalled(logger.error);
        sinon.assert.neverCalledWith(logger.warn, ODP_SEND_EVENT_IDENTIFIER_CONVERSION_FAILED);

        const sendEventArgs3 = fakeEventManager.sendEvent.args;
        assert.deepEqual(
          sendEventArgs3[0].toString(),
          new OdpEvent('fullstack', 'client_initialized', new Map([['fs_user_id', 'fsUserA']]), new Map()).toString()
        );

        // fs_user_id
        client.sendOdpEvent(ODP_EVENT_ACTION.INITIALIZED, undefined, new Map([['fs_user_id', 'fsUserA']]));
        sinon.assert.notCalled(logger.error);
        sinon.assert.neverCalledWith(logger.warn, ODP_SEND_EVENT_IDENTIFIER_CONVERSION_FAILED);

        const sendEventArgs4 = fakeEventManager.sendEvent.args;
        assert.deepEqual(
          sendEventArgs4[0].toString(),
          new OdpEvent('fullstack', 'client_initialized', new Map([['fs_user_id', 'fsUserA']]), new Map()).toString()
        );
      });

      it('should throw an error and not send an odp event when calling sendOdpEvent with an invalid action input', async () => {
        const fakeEventManager = {
          updateSettings: sinon.spy(),
          start: sinon.spy(),
          stop: sinon.spy(),
          registerVuid: sinon.spy(),
          identifyUser: sinon.spy(),
          sendEvent: sinon.spy(),
          flush: sinon.spy(),
        };

        const config = createProjectConfig(testData.getOdpIntegratedConfigWithoutSegments());
        const projectConfigManager = getMockProjectConfigManager({
          initConfig: config,
          onRunning: Promise.resolve(),
        });


        const client = optimizelyFactory.createInstance({
          projectConfigManager,
          errorHandler: fakeErrorHandler,
          eventDispatcher: fakeEventDispatcher,
          eventBatchSize: null,
          logger,
          odpOptions: {
            eventManager: fakeEventManager,
          },
        });

        projectConfigManager.pushUpdate(config);
        await client.onReady();

        client.sendOdpEvent('');
        sinon.assert.called(logger.error);

        client.sendOdpEvent(null);
        sinon.assert.calledTwice(logger.error);

        client.sendOdpEvent(undefined);
        sinon.assert.calledThrice(logger.error);

        sinon.assert.notCalled(fakeEventManager.sendEvent);
      });

      it('should use fullstack as a fallback value for the odp event when calling sendOdpEvent with an empty type input', async () => {
        const fakeEventManager = {
          updateSettings: sinon.spy(),
          start: sinon.spy(),
          stop: sinon.spy(),
          registerVuid: sinon.spy(),
          identifyUser: sinon.spy(),
          sendEvent: sinon.spy(),
          flush: sinon.spy(),
        };

        const config = createProjectConfig(testData.getOdpIntegratedConfigWithoutSegments());
        const projectConfigManager = getMockProjectConfigManager({
          initConfig: config,
          onRunning: Promise.resolve(),
        });

        const client = optimizelyFactory.createInstance({
          projectConfigManager,
          errorHandler: fakeErrorHandler,
          eventDispatcher: fakeEventDispatcher,
          eventBatchSize: null,
          logger,
          odpOptions: {
            eventManager: fakeEventManager,
          },
        });
        projectConfigManager.pushUpdate(config);
        await client.onReady();

        client.sendOdpEvent('dummy-action', '');

        const sendEventArgs = fakeEventManager.sendEvent.args;

        const expectedEventArgs = new OdpEvent('fullstack', 'dummy-action', new Map(), new Map());
        assert.deepEqual(JSON.stringify(sendEventArgs[0][0]), JSON.stringify(expectedEventArgs));
      });

      it('should log an error when attempting to send an odp event when odp is disabled', async () => {
        const config = createProjectConfig(testData.getTestProjectConfigWithFeatures());
        const projectConfigManager = getMockProjectConfigManager({
          initConfig: config,
          onRunning: Promise.resolve(),
        });

        const client = optimizelyFactory.createInstance({
          projectConfigManager,
          errorHandler: fakeErrorHandler,
          eventDispatcher: fakeEventDispatcher,
          eventBatchSize: null,
          logger,
          odpOptions: {
            disabled: true,
          },
        });

        projectConfigManager.pushUpdate(config);

        await client.onReady();

        assert.isUndefined(client.odpManager);
        sinon.assert.calledWith(logger.log, optimizelyFactory.enums.LOG_LEVEL.INFO, 'ODP Disabled.');

        client.sendOdpEvent(ODP_EVENT_ACTION.INITIALIZED);

        sinon.assert.calledWith(
          logger.error,
          ODP_EVENT_FAILED_ODP_MANAGER_MISSING
        );
      });

      it('should log a warning when attempting to use an event batch size other than 1', async () => {
        const config = createProjectConfig(testData.getTestProjectConfigWithFeatures());
        const projectConfigManager = getMockProjectConfigManager({
          initConfig: config,
          onRunning: Promise.resolve(),
        });

        const client = optimizelyFactory.createInstance({
          projectConfigManager,
          errorHandler: fakeErrorHandler,
          eventDispatcher: fakeEventDispatcher,
          eventBatchSize: null,
          logger,
          odpOptions: {
            eventBatchSize: 5,
          },
        });

        projectConfigManager.pushUpdate(config);

        await client.onReady();

        client.sendOdpEvent(ODP_EVENT_ACTION.INITIALIZED);
=======

      // TODO: these tests should be elsewhere
      // it('should send an odp event when calling sendOdpEvent with valid parameters', async () => {
      //   const fakeEventManager = {
      //     updateSettings: sinon.spy(),
      //     start: sinon.spy(),
      //     stop: sinon.spy(),
      //     registerVuid: sinon.spy(),
      //     identifyUser: sinon.spy(),
      //     sendEvent: sinon.spy(),
      //     flush: sinon.spy(),
      //   };

      //   const config = createProjectConfig(testData.getOdpIntegratedConfigWithoutSegments());
      //   const projectConfigManager = getMockProjectConfigManager({
      //     initConfig: config,
      //     onRunning: Promise.resolve(),
      //   });
>>>>>>> e0aabf5e

      //   const client = optimizelyFactory.createInstance({
      //     projectConfigManager,
      //     errorHandler: fakeErrorHandler,
      //     eventDispatcher: fakeEventDispatcher,
      //     eventBatchSize: null,
      //     logger,
      //     odpOptions: {
      //       eventManager: fakeEventManager,
      //     },
      //   });

      //   projectConfigManager.pushUpdate(config);
      //   await client.onReady();

      //   client.sendOdpEvent(ODP_EVENT_ACTION.INITIALIZED);

      //   sinon.assert.notCalled(logger.error);
      //   sinon.assert.called(fakeEventManager.sendEvent);
      // });


      // it('should log an error when attempting to send an odp event when odp is disabled', async () => {
      //   const config = createProjectConfig(testData.getTestProjectConfigWithFeatures());
      //   const projectConfigManager = getMockProjectConfigManager({
      //     initConfig: config,
      //     onRunning: Promise.resolve(),
      //   });

      //   const client = optimizelyFactory.createInstance({
      //     projectConfigManager,
      //     errorHandler: fakeErrorHandler,
      //     eventDispatcher: fakeEventDispatcher,
      //     eventBatchSize: null,
      //     logger,
      //     odpOptions: {
      //       disabled: true,
      //     },
      //   });

      //   projectConfigManager.pushUpdate(config);

      //   await client.onReady();

      //   assert.isUndefined(client.odpManager);
      //   sinon.assert.calledWith(logger.log, optimizelyFactory.enums.LOG_LEVEL.INFO, 'ODP Disabled.');

      //   client.sendOdpEvent(ODP_EVENT_ACTION.INITIALIZED);

      //   sinon.assert.calledWith(
      //     logger.error,
      //     optimizelyFactory.enums.ERROR_MESSAGES.ODP_EVENT_FAILED_ODP_MANAGER_MISSING
      //   );
      // });

      // it('should send odp client_initialized on client instantiation', async () => {
      //   const odpConfig = new OdpConfig('key', 'host', 'pixel', []);
      //   const apiManager = new BrowserOdpEventApiManager(mockRequestHandler, logger);
      //   sinon.spy(apiManager, 'sendEvents');
      //   const eventManager = new BrowserOdpEventManager({
      //     odpConfig,
      //     apiManager,
      //     logger,
      //   });
      //   const datafile = testData.getOdpIntegratedConfigWithSegments();
      //   const config = createProjectConfig(datafile);
      //   const projectConfigManager = getMockProjectConfigManager({
      //     initConfig: config,
      //     onRunning: Promise.resolve(),
      //   });

      //   const client = optimizelyFactory.createInstance({
      //     projectConfigManager,
      //     errorHandler: fakeErrorHandler,
      //     eventDispatcher: fakeEventDispatcher,
      //     eventBatchSize: null,
      //     logger,
      //     odpOptions: {
      //       odpConfig,
      //       eventManager,
      //     },
      //   });

      //   projectConfigManager.pushUpdate(config);
      //   await client.onReady();

      //   clock.tick(100);

      //   const [_, events] = apiManager.sendEvents.getCall(0).args;

      //   const [firstEvent] = events;
      //   assert.equal(firstEvent.action, 'client_initialized');
      //   assert.equal(firstEvent.type, 'fullstack');
      // });
    });
  });
});<|MERGE_RESOLUTION|>--- conflicted
+++ resolved
@@ -22,17 +22,6 @@
 import packageJSON from '../package.json';
 import optimizelyFactory from './index.browser';
 import configValidator from './utils/config_validator';
-<<<<<<< HEAD
-import OptimizelyUserContext from './optimizely_user_context';
-
-import { ODP_EVENT_ACTION } from './utils/enums';
-import { BrowserOdpManager } from './odp/odp_manager.browser';
-import { OdpConfig } from './odp/odp_config';
-import { BrowserOdpEventManager } from './odp/event_manager/event_manager.browser';
-import { BrowserOdpEventApiManager } from './odp/event_manager/event_api_manager.browser';
-import { OdpEvent } from './odp/event_manager/odp_event';
-=======
->>>>>>> e0aabf5e
 import { getMockProjectConfigManager } from './tests/mock/mock_project_config_manager';
 import { createProjectConfig } from './project_config/project_config';
 import { ODP_EVENT_FAILED_ODP_MANAGER_MISSING } from './error_messages';
@@ -483,520 +472,6 @@
         requestParams.clear();
       });
 
-<<<<<<< HEAD
-      it('should send identify event by default when initialized', async () => {
-        new OptimizelyUserContext({
-          optimizely: fakeOptimizely,
-          userId: testFsUserId,
-        });
-
-        await fakeOptimizely.onReady();
-
-        sinon.assert.calledOnce(fakeOptimizely.identifyUser);
-
-        sinon.assert.calledWith(fakeOptimizely.identifyUser, testFsUserId);
-      });
-
-      it('should log info when odp is disabled', () => {
-        const disabledClient = optimizelyFactory.createInstance({
-          datafile: testData.getTestProjectConfigWithFeatures(),
-          errorHandler: fakeErrorHandler,
-          eventDispatcher: fakeEventDispatcher,
-          eventBatchSize: null,
-          logger,
-          odpOptions: { disabled: true },
-          odpManager: BrowserOdpManager.createInstance({
-            logger,
-            odpOptions: {
-              disabled: true,
-            },
-          }),
-        });
-
-        sinon.assert.calledWith(logger.log, optimizelyFactory.enums.LOG_LEVEL.INFO, ODP_DISABLED);
-      });
-
-      it('should include the VUID instantation promise of Browser ODP Manager in the Optimizely client onReady promise dependency array', () => {
-        const client = optimizelyFactory.createInstance({
-          projectConfigManager: getMockProjectConfigManager({
-            initConfig: createProjectConfig(testData.getTestProjectConfigWithFeatures()),
-            onRunning: Promise.resolve(),
-          }),
-          errorHandler: fakeErrorHandler,
-          eventDispatcher: fakeEventDispatcher,
-          eventBatchSize: null,
-          logger,
-          odpManager: BrowserOdpManager.createInstance({
-            logger,
-          }),
-        });
-
-        client
-          .onReady()
-          .then(() => {
-            assert.isDefined(client.odpManager.initPromise);
-            client.odpManager.initPromise
-              .then(() => {
-                assert.isTrue(true);
-              })
-              .catch(() => {
-                assert.isTrue(false);
-              });
-            assert.isDefined(client.odpManager.getVuid());
-          })
-          .catch(() => {
-            assert.isTrue(false);
-          });
-
-        sinon.assert.neverCalledWith(logger.log, optimizelyFactory.enums.LOG_LEVEL.ERROR);
-      });
-
-      it('should accept a valid custom cache size', () => {
-        const client = optimizelyFactory.createInstance({
-          projectConfigManager: getMockProjectConfigManager({
-            initConfig: createProjectConfig(testData.getTestProjectConfigWithFeatures()),
-            onRunning: Promise.resolve(),
-          }),
-          errorHandler: fakeErrorHandler,
-          eventDispatcher: fakeEventDispatcher,
-          eventBatchSize: null,
-          logger,
-          odpManager: BrowserOdpManager.createInstance({
-            logger,
-            odpOptions: {
-              segmentsCacheSize: 10,
-            },
-          }),
-        });
-
-        sinon.assert.calledWith(
-          logger.log,
-          optimizelyFactory.enums.LOG_LEVEL.DEBUG,
-          'Provisioning cache with maxSize of 10'
-        );
-      });
-
-      it('should accept a custom cache timeout', () => {
-        const client = optimizelyFactory.createInstance({
-          datafile: testData.getTestProjectConfigWithFeatures(),
-          errorHandler: fakeErrorHandler,
-          eventDispatcher: fakeEventDispatcher,
-          eventBatchSize: null,
-          logger,
-          odpManager: BrowserOdpManager.createInstance({
-            logger,
-            odpOptions: {
-              segmentsCacheTimeout: 10,
-            },
-          }),
-        });
-
-        sinon.assert.calledWith(
-          logger.log,
-          optimizelyFactory.enums.LOG_LEVEL.DEBUG,
-          'Provisioning cache with timeout of 10'
-        );
-      });
-
-      it('should accept both a custom cache size and timeout', () => {
-        const client = optimizelyFactory.createInstance({
-          datafile: testData.getTestProjectConfigWithFeatures(),
-          errorHandler: fakeErrorHandler,
-          eventDispatcher: fakeEventDispatcher,
-          eventBatchSize: null,
-          logger,
-          odpOptions: {
-            segmentsCacheSize: 10,
-            segmentsCacheTimeout: 10,
-          },
-        });
-
-        sinon.assert.calledWith(
-          logger.log,
-          optimizelyFactory.enums.LOG_LEVEL.DEBUG,
-          'Provisioning cache with maxSize of 10'
-        );
-
-        sinon.assert.calledWith(
-          logger.log,
-          optimizelyFactory.enums.LOG_LEVEL.DEBUG,
-          'Provisioning cache with timeout of 10'
-        );
-      });
-
-      it('should accept a valid custom odp segment manager', async () => {
-        const fakeSegmentManager = {
-          fetchQualifiedSegments: sinon.stub().returns(['a']),
-          updateSettings: sinon.spy(),
-        };
-
-        const config = createProjectConfig(testData.getOdpIntegratedConfigWithoutSegments());
-        const projectConfigManager = getMockProjectConfigManager({
-          initConfig: config,
-          onRunning: Promise.resolve(),
-        });
-
-        const client = optimizelyFactory.createInstance({
-          projectConfigManager,
-          errorHandler: fakeErrorHandler,
-          eventDispatcher: fakeEventDispatcher,
-          eventBatchSize: null,
-          logger,
-          odpOptions: {
-            segmentManager: fakeSegmentManager,
-          },
-        });
-
-        projectConfigManager.pushUpdate(config);
-
-        const readyData = await client.onReady();
-        
-        sinon.assert.called(fakeSegmentManager.updateSettings);
-
-        const segments = await client.fetchQualifiedSegments(testVuid);
-        assert.deepEqual(segments, ['a']);
-
-        sinon.assert.notCalled(logger.error);
-        sinon.assert.called(fakeSegmentManager.fetchQualifiedSegments);
-      });
-
-      it('should accept a valid custom odp event manager', async () => {
-        const fakeEventManager = {
-          start: sinon.spy(),
-          updateSettings: sinon.spy(),
-          flush: sinon.spy(),
-          stop: sinon.spy(),
-          registerVuid: sinon.spy(),
-          identifyUser: sinon.spy(),
-          sendEvent: sinon.spy(),
-        };
-
-        const config = createProjectConfig(testData.getOdpIntegratedConfigWithoutSegments());
-        const projectConfigManager = getMockProjectConfigManager({
-          initConfig: config,
-          onRunning: Promise.resolve(),
-        });
-
-        const client = optimizelyFactory.createInstance({
-          projectConfigManager,
-          errorHandler: fakeErrorHandler,
-          eventDispatcher: fakeEventDispatcher,
-          eventBatchSize: null,
-          logger,
-          odpOptions: {
-            disabled: false,
-            eventManager: fakeEventManager,
-          },
-        });
-        projectConfigManager.pushUpdate(config);
-
-        await client.onReady();
-
-        sinon.assert.called(fakeEventManager.start);
-      });
-
-      it('should send an odp event when calling sendOdpEvent with valid parameters', async () => {
-        const fakeEventManager = {
-          updateSettings: sinon.spy(),
-          start: sinon.spy(),
-          stop: sinon.spy(),
-          registerVuid: sinon.spy(),
-          identifyUser: sinon.spy(),
-          sendEvent: sinon.spy(),
-          flush: sinon.spy(),
-        };
-
-        const config = createProjectConfig(testData.getOdpIntegratedConfigWithoutSegments());
-        const projectConfigManager = getMockProjectConfigManager({
-          initConfig: config,
-          onRunning: Promise.resolve(),
-        });
-
-        const client = optimizelyFactory.createInstance({
-          projectConfigManager,
-          errorHandler: fakeErrorHandler,
-          eventDispatcher: fakeEventDispatcher,
-          eventBatchSize: null,
-          logger,
-          odpOptions: {
-            eventManager: fakeEventManager,
-          },
-        });
-
-        projectConfigManager.pushUpdate(config);
-        await client.onReady();
-
-        client.sendOdpEvent(ODP_EVENT_ACTION.INITIALIZED);
-
-        sinon.assert.notCalled(logger.error);
-        sinon.assert.called(fakeEventManager.sendEvent);
-      });
-
-      it('should augment odp events with user agent data if userAgentParser is provided', async () => {
-        const userAgentParser = {
-          parseUserAgentInfo() {
-            return {
-              os: { name: 'windows', version: '11' },
-              device: { type: 'laptop', model: 'thinkpad' },
-            };
-          },
-        };
-
-        const fakeRequestHandler = {
-          makeRequest: sinon.spy(function(requestUrl, headers, method, data) {
-            return {
-              abort: () => {},
-              responsePromise: Promise.resolve({ statusCode: 200 }),
-            };
-          }),
-        };
-
-        const config = createProjectConfig(testData.getOdpIntegratedConfigWithoutSegments());
-        const projectConfigManager = getMockProjectConfigManager({
-          initConfig: config,
-          onRunning: Promise.resolve(),
-        });
-
-        const client = optimizelyFactory.createInstance({
-          projectConfigManager,
-          errorHandler: fakeErrorHandler,
-          eventDispatcher: fakeEventDispatcher,
-          eventBatchSize: null,
-          logger,
-          odpOptions: {
-            userAgentParser,
-            eventRequestHandler: fakeRequestHandler,
-          },
-        });
-        projectConfigManager.pushUpdate(config);
-        await client.onReady();
-
-        client.sendOdpEvent('test', '', new Map([['eamil', 'test@test.test']]), new Map([['key', 'value']]));
-        clock.tick(10000);
-
-        const eventRequestUrl = new URL(fakeRequestHandler.makeRequest.lastCall.args[0]);
-        const searchParams = eventRequestUrl.searchParams;
-
-        assert.equal(searchParams.get('os'), 'windows');
-        assert.equal(searchParams.get('os_version'), '11');
-        assert.equal(searchParams.get('device_type'), 'laptop');
-        assert.equal(searchParams.get('model'), 'thinkpad');
-      });
-
-      it('should convert fs-user-id, FS-USER-ID, and FS_USER_ID to fs_user_id identifier when calling sendOdpEvent', async () => {
-        const fakeEventManager = {
-          updateSettings: sinon.spy(),
-          start: sinon.spy(),
-          stop: sinon.spy(),
-          registerVuid: sinon.spy(),
-          identifyUser: sinon.spy(),
-          sendEvent: sinon.spy(),
-          flush: sinon.spy(),
-        };
-        const config = createProjectConfig(testData.getOdpIntegratedConfigWithoutSegments());
-        const projectConfigManager = getMockProjectConfigManager({
-          initConfig: config,
-          onRunning: Promise.resolve(),
-        });
-
-        const client = optimizelyFactory.createInstance({
-          projectConfigManager,
-          errorHandler: fakeErrorHandler,
-          eventDispatcher: fakeEventDispatcher,
-          eventBatchSize: null,
-          logger,
-          odpOptions: {
-            eventManager: fakeEventManager,
-          },
-        });
-
-        projectConfigManager.pushUpdate(config);
-        await client.onReady();
-
-        // fs-user-id
-        client.sendOdpEvent(ODP_EVENT_ACTION.INITIALIZED, undefined, new Map([['fs-user-id', 'fsUserA']]));
-        sinon.assert.notCalled(logger.error);
-        sinon.assert.neverCalledWith(logger.warn, ODP_SEND_EVENT_IDENTIFIER_CONVERSION_FAILED);
-
-        const sendEventArgs1 = fakeEventManager.sendEvent.args;
-        assert.deepEqual(
-          sendEventArgs1[0].toString(),
-          new OdpEvent('fullstack', 'client_initialized', new Map([['fs_user_id', 'fsUserA']]), new Map()).toString()
-        );
-
-        // FS-USER-ID
-        client.sendOdpEvent(ODP_EVENT_ACTION.INITIALIZED, undefined, new Map([['FS-USER-ID', 'fsUserA']]));
-        sinon.assert.notCalled(logger.error);
-        sinon.assert.neverCalledWith(logger.warn, ODP_SEND_EVENT_IDENTIFIER_CONVERSION_FAILED);
-
-        const sendEventArgs2 = fakeEventManager.sendEvent.args;
-        assert.deepEqual(
-          sendEventArgs2[0].toString(),
-          new OdpEvent('fullstack', 'client_initialized', new Map([['fs_user_id', 'fsUserA']]), new Map()).toString()
-        );
-
-        // FS_USER_ID
-        client.sendOdpEvent(ODP_EVENT_ACTION.INITIALIZED, undefined, new Map([['FS_USER_ID', 'fsUserA']]));
-        sinon.assert.notCalled(logger.error);
-        sinon.assert.neverCalledWith(logger.warn, ODP_SEND_EVENT_IDENTIFIER_CONVERSION_FAILED);
-
-        const sendEventArgs3 = fakeEventManager.sendEvent.args;
-        assert.deepEqual(
-          sendEventArgs3[0].toString(),
-          new OdpEvent('fullstack', 'client_initialized', new Map([['fs_user_id', 'fsUserA']]), new Map()).toString()
-        );
-
-        // fs_user_id
-        client.sendOdpEvent(ODP_EVENT_ACTION.INITIALIZED, undefined, new Map([['fs_user_id', 'fsUserA']]));
-        sinon.assert.notCalled(logger.error);
-        sinon.assert.neverCalledWith(logger.warn, ODP_SEND_EVENT_IDENTIFIER_CONVERSION_FAILED);
-
-        const sendEventArgs4 = fakeEventManager.sendEvent.args;
-        assert.deepEqual(
-          sendEventArgs4[0].toString(),
-          new OdpEvent('fullstack', 'client_initialized', new Map([['fs_user_id', 'fsUserA']]), new Map()).toString()
-        );
-      });
-
-      it('should throw an error and not send an odp event when calling sendOdpEvent with an invalid action input', async () => {
-        const fakeEventManager = {
-          updateSettings: sinon.spy(),
-          start: sinon.spy(),
-          stop: sinon.spy(),
-          registerVuid: sinon.spy(),
-          identifyUser: sinon.spy(),
-          sendEvent: sinon.spy(),
-          flush: sinon.spy(),
-        };
-
-        const config = createProjectConfig(testData.getOdpIntegratedConfigWithoutSegments());
-        const projectConfigManager = getMockProjectConfigManager({
-          initConfig: config,
-          onRunning: Promise.resolve(),
-        });
-
-
-        const client = optimizelyFactory.createInstance({
-          projectConfigManager,
-          errorHandler: fakeErrorHandler,
-          eventDispatcher: fakeEventDispatcher,
-          eventBatchSize: null,
-          logger,
-          odpOptions: {
-            eventManager: fakeEventManager,
-          },
-        });
-
-        projectConfigManager.pushUpdate(config);
-        await client.onReady();
-
-        client.sendOdpEvent('');
-        sinon.assert.called(logger.error);
-
-        client.sendOdpEvent(null);
-        sinon.assert.calledTwice(logger.error);
-
-        client.sendOdpEvent(undefined);
-        sinon.assert.calledThrice(logger.error);
-
-        sinon.assert.notCalled(fakeEventManager.sendEvent);
-      });
-
-      it('should use fullstack as a fallback value for the odp event when calling sendOdpEvent with an empty type input', async () => {
-        const fakeEventManager = {
-          updateSettings: sinon.spy(),
-          start: sinon.spy(),
-          stop: sinon.spy(),
-          registerVuid: sinon.spy(),
-          identifyUser: sinon.spy(),
-          sendEvent: sinon.spy(),
-          flush: sinon.spy(),
-        };
-
-        const config = createProjectConfig(testData.getOdpIntegratedConfigWithoutSegments());
-        const projectConfigManager = getMockProjectConfigManager({
-          initConfig: config,
-          onRunning: Promise.resolve(),
-        });
-
-        const client = optimizelyFactory.createInstance({
-          projectConfigManager,
-          errorHandler: fakeErrorHandler,
-          eventDispatcher: fakeEventDispatcher,
-          eventBatchSize: null,
-          logger,
-          odpOptions: {
-            eventManager: fakeEventManager,
-          },
-        });
-        projectConfigManager.pushUpdate(config);
-        await client.onReady();
-
-        client.sendOdpEvent('dummy-action', '');
-
-        const sendEventArgs = fakeEventManager.sendEvent.args;
-
-        const expectedEventArgs = new OdpEvent('fullstack', 'dummy-action', new Map(), new Map());
-        assert.deepEqual(JSON.stringify(sendEventArgs[0][0]), JSON.stringify(expectedEventArgs));
-      });
-
-      it('should log an error when attempting to send an odp event when odp is disabled', async () => {
-        const config = createProjectConfig(testData.getTestProjectConfigWithFeatures());
-        const projectConfigManager = getMockProjectConfigManager({
-          initConfig: config,
-          onRunning: Promise.resolve(),
-        });
-
-        const client = optimizelyFactory.createInstance({
-          projectConfigManager,
-          errorHandler: fakeErrorHandler,
-          eventDispatcher: fakeEventDispatcher,
-          eventBatchSize: null,
-          logger,
-          odpOptions: {
-            disabled: true,
-          },
-        });
-
-        projectConfigManager.pushUpdate(config);
-
-        await client.onReady();
-
-        assert.isUndefined(client.odpManager);
-        sinon.assert.calledWith(logger.log, optimizelyFactory.enums.LOG_LEVEL.INFO, 'ODP Disabled.');
-
-        client.sendOdpEvent(ODP_EVENT_ACTION.INITIALIZED);
-
-        sinon.assert.calledWith(
-          logger.error,
-          ODP_EVENT_FAILED_ODP_MANAGER_MISSING
-        );
-      });
-
-      it('should log a warning when attempting to use an event batch size other than 1', async () => {
-        const config = createProjectConfig(testData.getTestProjectConfigWithFeatures());
-        const projectConfigManager = getMockProjectConfigManager({
-          initConfig: config,
-          onRunning: Promise.resolve(),
-        });
-
-        const client = optimizelyFactory.createInstance({
-          projectConfigManager,
-          errorHandler: fakeErrorHandler,
-          eventDispatcher: fakeEventDispatcher,
-          eventBatchSize: null,
-          logger,
-          odpOptions: {
-            eventBatchSize: 5,
-          },
-        });
-
-        projectConfigManager.pushUpdate(config);
-
-        await client.onReady();
-
-        client.sendOdpEvent(ODP_EVENT_ACTION.INITIALIZED);
-=======
 
       // TODO: these tests should be elsewhere
       // it('should send an odp event when calling sendOdpEvent with valid parameters', async () => {
@@ -1015,7 +490,6 @@
       //     initConfig: config,
       //     onRunning: Promise.resolve(),
       //   });
->>>>>>> e0aabf5e
 
       //   const client = optimizelyFactory.createInstance({
       //     projectConfigManager,
