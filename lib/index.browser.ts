--- conflicted
+++ resolved
@@ -31,13 +31,9 @@
 import { PollingConfigManagerConfig } from './project_config/config_manager_factory';
 import { createPollingProjectConfigManager } from './project_config/config_manager_factory.browser';
 import { createBatchEventProcessor, createForwardingEventProcessor } from './event_processor/event_processor_factory.browser';
-<<<<<<< HEAD
-import { ODP_DISABLED, UNABLE_TO_ATTACH_UNLOAD } from './log_messages';
-=======
 import { createVuidManager } from './vuid/vuid_manager_factory.browser';
 import { createOdpManager } from './odp/odp_manager_factory.browser';
-
->>>>>>> e0aabf5e
+import { ODP_DISABLED, UNABLE_TO_ATTACH_UNLOAD } from './log_messages';
 
 const logger = getLogger();
 logHelper.setLogHandler(loggerPlugin.createLogger());
@@ -84,23 +80,6 @@
     const errorHandler = getErrorHandler();
     const notificationCenter = createNotificationCenter({ logger: logger, errorHandler: errorHandler });
 
-<<<<<<< HEAD
-    // const eventProcessorConfig = {
-    //   dispatcher: eventDispatcher,
-    //   closingDispatcher,
-    //   flushInterval: eventFlushInterval,
-    //   batchSize: eventBatchSize,
-    //   maxQueueSize: config.eventMaxQueueSize || DEFAULT_EVENT_MAX_QUEUE_SIZE,
-    //   notificationCenter,
-    // };
-
-    const odpExplicitlyOff = config.odpOptions?.disabled === true;
-    if (odpExplicitlyOff) {
-      logger.info(ODP_DISABLED);
-    }
-
-=======
->>>>>>> e0aabf5e
     const { clientEngine, clientVersion } = config;
 
     const optimizelyOptions: OptimizelyOptions = {
