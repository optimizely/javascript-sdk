--- conflicted
+++ resolved
@@ -26,12 +26,9 @@
 import * as commonExports from './common_exports';
 import { createPollingProjectConfigManager } from './project_config/config_manager_factory.node';
 import { createForwardingEventProcessor, createBatchEventProcessor } from './event_processor/event_processor_factory.node';
-<<<<<<< HEAD
-import { ODP_DISABLED } from './log_messages';
-=======
 import { createVuidManager } from './vuid/vuid_manager_factory.node';
 import { createOdpManager } from './odp/odp_manager_factory.node';
->>>>>>> e0aabf5e
+import { ODP_DISABLED } from './log_messages';
 
 const logger = getLogger();
 setLogLevel(LogLevel.ERROR);
@@ -81,25 +78,6 @@
     const errorHandler = getErrorHandler();
     const notificationCenter = createNotificationCenter({ logger: logger, errorHandler: errorHandler });
 
-<<<<<<< HEAD
-    // const eventProcessorConfig = {
-    //   dispatcher: config.eventDispatcher || defaultEventDispatcher,
-    //   flushInterval: eventFlushInterval,
-    //   batchSize: eventBatchSize,
-    //   maxQueueSize: config.eventMaxQueueSize || DEFAULT_EVENT_MAX_QUEUE_SIZE,
-    //   notificationCenter,
-    // };
-
-    // const eventProcessor = createEventProcessor(eventProcessorConfig);
-    // const eventProcessor = config.eventProcessor;
-
-    const odpExplicitlyOff = config.odpOptions?.disabled === true;
-    if (odpExplicitlyOff) {
-      logger.info(ODP_DISABLED);
-    }
-
-=======
->>>>>>> e0aabf5e
     const { clientEngine, clientVersion } = config;
 
     const optimizelyOptions = {
