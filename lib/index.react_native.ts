--- conflicted
+++ resolved
@@ -75,25 +75,6 @@
     const errorHandler = getErrorHandler();
     const notificationCenter = createNotificationCenter({ logger: logger, errorHandler: errorHandler });
 
-<<<<<<< HEAD
-    // const eventProcessorConfig = {
-    //   dispatcher: config.eventDispatcher || defaultEventDispatcher,
-    //   flushInterval: eventFlushInterval,
-    //   batchSize: eventBatchSize,
-    //   maxQueueSize: config.eventMaxQueueSize || DEFAULT_EVENT_MAX_QUEUE_SIZE,
-    //   notificationCenter,
-    //   peristentCacheProvider: config.persistentCacheProvider,
-    // };
-
-    // const eventProcessor = createEventProcessor(eventProcessorConfig);
-
-    const odpExplicitlyOff = config.odpOptions?.disabled === true;
-    if (odpExplicitlyOff) {
-      logger.info(ODP_DISABLED);
-    }
-
-=======
->>>>>>> e0aabf5e
     const { clientEngine, clientVersion } = config;
 
     const optimizelyOptions = {
