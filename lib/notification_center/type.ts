--- conflicted
+++ resolved
@@ -15,9 +15,6 @@
  */
 
 import { LogEvent } from '../event_processor/event_dispatcher/event_dispatcher';
-<<<<<<< HEAD
-import { EventTags, ExperimentCore, FeatureVariableValue, UserAttributes, VariableType, Variation } from '../shared_types';
-=======
 import {
   EventTags,
   Experiment,
@@ -27,7 +24,6 @@
   VariableType,
   Variation,
 } from '../shared_types';
->>>>>>> 27d6a24e
 import { DecisionSource } from '../utils/enums';
 import { Nullable } from '../utils/type';
 
@@ -37,11 +33,7 @@
 }
 
 export type ActivateListenerPayload = UserEventListenerPayload & {
-<<<<<<< HEAD
-  experiment: ExperimentCore | null;
-=======
   experiment: Experiment | Holdout | null;
->>>>>>> 27d6a24e
   variation: Variation | null;
   logEvent: LogEvent;
 }
