/**
 * Copyright 2024, Optimizely
 *
 * Licensed under the Apache License, Version 2.0 (the "License");
 * you may not use this file except in compliance with the License.
 * You may obtain a copy of the License at
 *
 * https://www.apache.org/licenses/LICENSE-2.0
 *
 * Unless required by applicable law or agreed to in writing, software
 * distributed under the License is distributed on an "AS IS" BASIS,
 * WITHOUT WARRANTIES OR CONDITIONS OF ANY KIND, either express or implied.
 * See the License for the specific language governing permissions and
 * limitations under the License.
 */
import { describe, expect, it, vi, beforeEach, afterEach } from 'vitest';
import { DefaultOdpEventManager } from './odp_event_manager';
import { getMockRepeater } from '../../tests/mock/mock_repeater';
import { getMockLogger } from '../../tests/mock/mock_logger';
import { ServiceState } from '../../service';
import { exhaustMicrotasks } from '../../tests/testUtils';
import { OdpEvent } from './odp_event';
import { OdpConfig } from '../odp_config';
import { EventDispatchResponse } from './odp_event_api_manager';
<<<<<<< HEAD
import { advanceTimersByTime } from '../../../tests/testUtils';
import { FAILED_TO_DISPATCH_EVENTS } from '../../exception_messages';
=======
import { advanceTimersByTime } from '../../tests/testUtils';
>>>>>>> 1adcbdb8

const API_KEY = 'test-api-key';
const API_HOST = 'https://odp.example.com';
const PIXEL_URL = 'https://odp.pixel.com';
const SEGMENTS_TO_CHECK = ['segment1', 'segment2'];

const config = new OdpConfig(API_KEY, API_HOST, PIXEL_URL, SEGMENTS_TO_CHECK);

const makeEvent = (id: number) => {
  const identifiers = new Map<string, string>();
  identifiers.set('identifier1', 'value1-' + id);
  identifiers.set('identifier2', 'value2-' + id);

  const data = new Map<string, unknown>();
  data.set('data1', 'data-value1-' + id);
  data.set('data2', id);

  return new OdpEvent('test-type-' + id, 'test-action-' + id, identifiers, data);
};

const getMockApiManager = () => {
  return {
    sendEvents: vi.fn(),
  };
};

describe('DefaultOdpEventManager', () => {
  beforeEach(() => {
    vi.useFakeTimers();
  });

  afterEach(() => {
    vi.useRealTimers();
  });

  it('should be in new state after construction', () => {
    const odpEventManager = new DefaultOdpEventManager({
      repeater: getMockRepeater(),
      apiManager: getMockApiManager(),
      batchSize: 10,
      retryConfig: {
        maxRetries: 3,
        backoffProvider: vi.fn(),
      },
    });

    expect(odpEventManager.getState()).toBe(ServiceState.New);
  });

  it('should stay in starting state if started with a odpIntegationConfig and not resolve or reject onRunning', async () => {
    const odpEventManager = new DefaultOdpEventManager({
      repeater: getMockRepeater(),
      apiManager: getMockApiManager(),
      batchSize: 10,
      retryConfig: {
        maxRetries: 3,
        backoffProvider: vi.fn(),
      },
    });

    const onRunningHandler = vi.fn();
    odpEventManager.onRunning().then(onRunningHandler, onRunningHandler);

    odpEventManager.start();
    expect(odpEventManager.getState()).toBe(ServiceState.Starting);

    await exhaustMicrotasks();

    expect(odpEventManager.getState()).toBe(ServiceState.Starting);
    expect(onRunningHandler).not.toHaveBeenCalled();
  });

  it('should move to running state and resolve onRunning() is start() is called after updateConfig()', async () => {
    const odpEventManager = new DefaultOdpEventManager({
      repeater: getMockRepeater(),
      apiManager: getMockApiManager(),
      batchSize: 10,
      retryConfig: {
        maxRetries: 3,
        backoffProvider: vi.fn(),
      },
    });

    odpEventManager.updateConfig({
      integrated: false,
    });

    odpEventManager.start();
    await expect(odpEventManager.onRunning()).resolves.not.toThrow();
    expect(odpEventManager.getState()).toBe(ServiceState.Running);
  });

  it('should move to running state and resolve onRunning() is updateConfig() is called after start()', async () => {
    const odpEventManager = new DefaultOdpEventManager({
      repeater: getMockRepeater(),
      apiManager: getMockApiManager(),
      batchSize: 10,
      retryConfig: {
        maxRetries: 3,
        backoffProvider: vi.fn(),
      },
    });

    odpEventManager.start();

    odpEventManager.updateConfig({
      integrated: false,
    });

    await expect(odpEventManager.onRunning()).resolves.not.toThrow();
    expect(odpEventManager.getState()).toBe(ServiceState.Running);
  });

  it('should queue events until batchSize is reached', async () => {
    const apiManager = getMockApiManager();
    apiManager.sendEvents.mockResolvedValue({ statusCode: 200 });

    const odpEventManager = new DefaultOdpEventManager({
      repeater: getMockRepeater(),
      apiManager: apiManager,
      batchSize: 10,
      retryConfig: {
        maxRetries: 3,
        backoffProvider: vi.fn(),
      },
    });

    odpEventManager.updateConfig({
      integrated: true,
      odpConfig: config,
    });

    odpEventManager.start();
    await expect(odpEventManager.onRunning()).resolves.not.toThrow();

    const events: OdpEvent[] = [];
    for (let i = 0; i < 9; i++) {
      events.push(makeEvent(i));
      odpEventManager.sendEvent(events[i]);
    }

    await exhaustMicrotasks();
    expect(apiManager.sendEvents).not.toHaveBeenCalled();

    events.push(makeEvent(9));
    odpEventManager.sendEvent(events[9]);

    await exhaustMicrotasks();
    expect(apiManager.sendEvents).toHaveBeenCalledTimes(1);
    expect(apiManager.sendEvents).toHaveBeenNthCalledWith(1, config, events);
  });

  it('should send events immediately asynchronously if batchSize is 1', async () => {
    const apiManager = getMockApiManager();
    apiManager.sendEvents.mockResolvedValue({ statusCode: 200 });

    const odpEventManager = new DefaultOdpEventManager({
      repeater: getMockRepeater(),
      apiManager: apiManager,
      batchSize: 1,
      retryConfig: {
        maxRetries: 3,
        backoffProvider: vi.fn(),
      },
    });

    odpEventManager.updateConfig({
      integrated: true,
      odpConfig: config,
    });

    odpEventManager.start();
    await expect(odpEventManager.onRunning()).resolves.not.toThrow();

    for (let i = 0; i < 10; i++) {
      const event = makeEvent(i);
      odpEventManager.sendEvent(event);
      await exhaustMicrotasks();
      expect(apiManager.sendEvents).toHaveBeenCalledTimes(i + 1);
      expect(apiManager.sendEvents).toHaveBeenNthCalledWith(i + 1, config, [event]);
    }
  });

  it('drops events and logs if the state is not running', async () => {
    const apiManager = getMockApiManager();
    apiManager.sendEvents.mockResolvedValue({ statusCode: 200 });
    const logger = getMockLogger();
    const odpEventManager = new DefaultOdpEventManager({
      repeater: getMockRepeater(),
      apiManager: apiManager,
      batchSize: 10,
      retryConfig: {
        maxRetries: 3,
        backoffProvider: vi.fn(),
      },
    });

    odpEventManager.setLogger(logger);

    odpEventManager.updateConfig({
      integrated: true,
      odpConfig: config,
    });

    expect(odpEventManager.getState()).toBe(ServiceState.New);

    const event = makeEvent(0);
    odpEventManager.sendEvent(event);
    await exhaustMicrotasks();

    expect(apiManager.sendEvents).not.toHaveBeenCalled();
    expect(logger.error).toHaveBeenCalledTimes(1);
  });

  it('drops events and logs if odpIntegrationConfig is not integrated', async () => {
    const apiManager = getMockApiManager();
    apiManager.sendEvents.mockResolvedValue({ statusCode: 200 });
    const logger = getMockLogger();
    const odpEventManager = new DefaultOdpEventManager({
      repeater: getMockRepeater(),
      apiManager: apiManager,
      batchSize: 10,
      retryConfig: {
        maxRetries: 3,
        backoffProvider: vi.fn(),
      },
    });

    odpEventManager.setLogger(logger);

    odpEventManager.updateConfig({
      integrated: false,
    });

    odpEventManager.start();
    await expect(odpEventManager.onRunning()).resolves.not.toThrow();
    expect(odpEventManager.getState()).toBe(ServiceState.Running);

    const event = makeEvent(0);
    odpEventManager.sendEvent(event);
    await exhaustMicrotasks();
    expect(apiManager.sendEvents).not.toHaveBeenCalled();
    expect(logger.error).toHaveBeenCalledTimes(1);
  });

  it('drops event and logs if there is no identifier', async () => {
    const apiManager = getMockApiManager();
    apiManager.sendEvents.mockResolvedValue({ statusCode: 200 });
    const logger = getMockLogger();
    const odpEventManager = new DefaultOdpEventManager({
      repeater: getMockRepeater(),
      apiManager: apiManager,
      batchSize: 10,
      retryConfig: {
        maxRetries: 3,
        backoffProvider: vi.fn(),
      },
    });

    odpEventManager.setLogger(logger);

    odpEventManager.updateConfig({
      integrated: true,
      odpConfig: config,
    });

    odpEventManager.start();
    await expect(odpEventManager.onRunning()).resolves.not.toThrow();
    expect(odpEventManager.getState()).toBe(ServiceState.Running);

    const event = new OdpEvent('test-type', 'test-action', new Map(), new Map());
    odpEventManager.sendEvent(event);
    await exhaustMicrotasks();
    expect(apiManager.sendEvents).not.toHaveBeenCalled();
    expect(logger.error).toHaveBeenCalledTimes(1);
  });

  it('accepts string, number, boolean, and null values for data', async () => {
    const apiManager = getMockApiManager();
    apiManager.sendEvents.mockResolvedValue({ statusCode: 200 });
    const logger = getMockLogger();
    const odpEventManager = new DefaultOdpEventManager({
      repeater: getMockRepeater(),
      apiManager: apiManager,
      batchSize: 1,
      retryConfig: {
        maxRetries: 3,
        backoffProvider: vi.fn(),
      },
    });

    odpEventManager.setLogger(logger);

    odpEventManager.updateConfig({
      integrated: true,
      odpConfig: config,
    });

    odpEventManager.start();
    await expect(odpEventManager.onRunning()).resolves.not.toThrow();
    expect(odpEventManager.getState()).toBe(ServiceState.Running);

    const data = new Map<string, unknown>();
    data.set('string', 'string-value');
    data.set('number', 123);
    data.set('boolean', true);
    data.set('null', null);

    const event = new OdpEvent('test-type', 'test-action', new Map([['k', 'v']]), data);

    odpEventManager.sendEvent(event);
    await exhaustMicrotasks();

    expect(apiManager.sendEvents).toHaveBeenCalledTimes(1);
    expect(apiManager.sendEvents).toHaveBeenNthCalledWith(1, config, [event]);
  });

  it('should drop event and log if data contains values other than string, number, boolean, or null', async () => {
    const apiManager = getMockApiManager();
    apiManager.sendEvents.mockResolvedValue({ statusCode: 200 });
    const logger = getMockLogger();
    const odpEventManager = new DefaultOdpEventManager({
      repeater: getMockRepeater(),
      apiManager: apiManager,
      batchSize: 1,
      retryConfig: {
        maxRetries: 3,
        backoffProvider: vi.fn(),
      },
    });

    odpEventManager.setLogger(logger);

    odpEventManager.updateConfig({
      integrated: true,
      odpConfig: config,
    });

    odpEventManager.start();
    await expect(odpEventManager.onRunning()).resolves.not.toThrow();
    expect(odpEventManager.getState()).toBe(ServiceState.Running);

    const data = new Map<string, unknown>();
    data.set('string', 'string-value');
    data.set('number', 123);
    data.set('boolean', true);
    data.set('null', null);
    data.set('invalid', new Date());

    const event = new OdpEvent('test-type', 'test-action', new Map([['k', 'v']]), data);

    odpEventManager.sendEvent(event);
    await exhaustMicrotasks();

    expect(apiManager.sendEvents).not.toHaveBeenCalled();
    expect(logger.error).toHaveBeenCalledTimes(1);
  });

  it('should drop event and log if action is empty', async () => {
    const apiManager = getMockApiManager();
    apiManager.sendEvents.mockResolvedValue({ statusCode: 200 });
    const logger = getMockLogger();
    const odpEventManager = new DefaultOdpEventManager({
      repeater: getMockRepeater(),
      apiManager: apiManager,
      batchSize: 1,
      retryConfig: {
        maxRetries: 3,
        backoffProvider: vi.fn(),
      },
    });

    odpEventManager.setLogger(logger);

    odpEventManager.updateConfig({
      integrated: true,
      odpConfig: config,
    });

    odpEventManager.start();
    await expect(odpEventManager.onRunning()).resolves.not.toThrow();
    expect(odpEventManager.getState()).toBe(ServiceState.Running);

    const event = new OdpEvent('test-type', '', new Map([['k', 'v']]), new Map([['k', 'v']]));

    odpEventManager.sendEvent(event);
    await exhaustMicrotasks();

    expect(apiManager.sendEvents).not.toHaveBeenCalled();
    expect(logger.error).toHaveBeenCalledTimes(1);
  });

  it('should use fullstack as type if type is empty', async () => {
    const apiManager = getMockApiManager();
    apiManager.sendEvents.mockResolvedValue({ statusCode: 200 });
    const logger = getMockLogger();
    const odpEventManager = new DefaultOdpEventManager({
      repeater: getMockRepeater(),
      apiManager: apiManager,
      batchSize: 1,
      retryConfig: {
        maxRetries: 3,
        backoffProvider: vi.fn(),
      },
    });

    odpEventManager.setLogger(logger);

    odpEventManager.updateConfig({
      integrated: true,
      odpConfig: config,
    });

    odpEventManager.start();
    await expect(odpEventManager.onRunning()).resolves.not.toThrow();
    expect(odpEventManager.getState()).toBe(ServiceState.Running);

    const event = new OdpEvent('', 'test-action', new Map([['k', 'v']]), new Map([['k', 'v']]));

    odpEventManager.sendEvent(event);
    await exhaustMicrotasks();

    expect(apiManager.sendEvents).toHaveBeenCalledTimes(1);
    expect(apiManager.sendEvents.mock.calls[0][1][0].type).toBe('fullstack');
  });

  it('should transform identifiers with keys FS-USER-ID, fs-user-id and FS_USER_ID to fs_user_id', async () => {
    const apiManager = getMockApiManager();
    apiManager.sendEvents.mockResolvedValue({ statusCode: 200 });
    const logger = getMockLogger();
    const odpEventManager = new DefaultOdpEventManager({
      repeater: getMockRepeater(),
      apiManager: apiManager,
      batchSize: 3,
      retryConfig: {
        maxRetries: 3,
        backoffProvider: vi.fn(),
      },
    });

    odpEventManager.setLogger(logger);

    odpEventManager.updateConfig({
      integrated: true,
      odpConfig: config,
    });

    odpEventManager.start();
    await expect(odpEventManager.onRunning()).resolves.not.toThrow();
    expect(odpEventManager.getState()).toBe(ServiceState.Running);

    const event1 = new OdpEvent('test-type', 'test-action', new Map([['FS-USER-ID', 'value1']]), new Map([['k', 'v']]));
    const event2 = new OdpEvent('test-type', 'test-action', new Map([['fs-user-id', 'value2']]), new Map([['k', 'v']]));
    const event3 = new OdpEvent('test-type', 'test-action', new Map([['FS_USER_ID', 'value3']]), new Map([['k', 'v']]));

    odpEventManager.sendEvent(event1);
    odpEventManager.sendEvent(event2);
    odpEventManager.sendEvent(event3);
    await exhaustMicrotasks();

    expect(apiManager.sendEvents).toHaveBeenCalledTimes(1);
    expect(apiManager.sendEvents.mock.calls[0][1][0].identifiers.get('fs_user_id')).toBe('value1');
    expect(apiManager.sendEvents.mock.calls[0][1][1].identifiers.get('fs_user_id')).toBe('value2');
    expect(apiManager.sendEvents.mock.calls[0][1][2].identifiers.get('fs_user_id')).toBe('value3');
  });

  it('should start the repeater when the first event is sent', async () => {
    const repeater = getMockRepeater();

    const odpEventManager = new DefaultOdpEventManager({
      repeater: repeater,
      apiManager: getMockApiManager(),
      batchSize: 300,
      retryConfig: {
        maxRetries: 3,
        backoffProvider: vi.fn(),
      },
    });

    odpEventManager.updateConfig({
      integrated: true,
      odpConfig: config,
    });

    odpEventManager.start();
    await expect(odpEventManager.onRunning()).resolves.not.toThrow();
  
    expect(repeater.start).not.toHaveBeenCalled();

    for(let i = 0; i < 10; i++) {
      odpEventManager.sendEvent(makeEvent(i));
      await exhaustMicrotasks();
      expect(repeater.start).toHaveBeenCalledTimes(1);
    }
  });

  it('should flush the queue when the repeater triggers', async () => {
    const repeater = getMockRepeater();

    const apiManager = getMockApiManager();
    apiManager.sendEvents.mockResolvedValue({ statusCode: 200 });

    const odpEventManager = new DefaultOdpEventManager({
      repeater: repeater,
      apiManager: apiManager,
      batchSize: 30,
      retryConfig: {
        maxRetries: 3,
        backoffProvider: vi.fn(),
      },
    });

    odpEventManager.updateConfig({
      integrated: true,
      odpConfig: config,
    });

    odpEventManager.start();
    await expect(odpEventManager.onRunning()).resolves.not.toThrow();

    const events: OdpEvent[] = [];
    for(let i = 0; i < 10; i++) {
      events.push(makeEvent(i));
      odpEventManager.sendEvent(events[i]);
    }

    await exhaustMicrotasks();
    expect(apiManager.sendEvents).not.toHaveBeenCalled();

    await repeater.execute(0);
    await exhaustMicrotasks();
    expect(apiManager.sendEvents).toHaveBeenCalledTimes(1);
    expect(apiManager.sendEvents).toHaveBeenNthCalledWith(1, config, events);
  });

  it('should reset the repeater after flush', async () => {
    const repeater = getMockRepeater();

    const apiManager = getMockApiManager();
    apiManager.sendEvents.mockResolvedValue({ statusCode: 200 });

    const odpEventManager = new DefaultOdpEventManager({
      repeater: repeater,
      apiManager: apiManager,
      batchSize: 30,
      retryConfig: {
        maxRetries: 3,
        backoffProvider: vi.fn(),
      },
    });

    odpEventManager.updateConfig({
      integrated: true,
      odpConfig: config,
    });

    odpEventManager.start();
    await expect(odpEventManager.onRunning()).resolves.not.toThrow();

    const events: OdpEvent[] = [];
    for(let i = 0; i < 10; i++) {
      events.push(makeEvent(i));
      odpEventManager.sendEvent(events[i]);
    }

    await exhaustMicrotasks();
    expect(apiManager.sendEvents).not.toHaveBeenCalled();

    expect(repeater.reset).not.toHaveBeenCalled();

    await repeater.execute(0);
    await exhaustMicrotasks();
    expect(apiManager.sendEvents).toHaveBeenCalledTimes(1);
    expect(apiManager.sendEvents).toHaveBeenNthCalledWith(1, config, events);
    expect(repeater.reset).toHaveBeenCalledTimes(1);
  });

  it('should retry specified number of times with backoff if apiManager.sendEvents returns a rejecting promise', async () => {
    const repeater = getMockRepeater();

    const apiManager = getMockApiManager();
    apiManager.sendEvents.mockReturnValue(Promise.reject(new Error(FAILED_TO_DISPATCH_EVENTS)));

    const backoffController = {
      backoff: vi.fn().mockReturnValue(666),
      reset: vi.fn(),
    };

    const maxRetries = 5;
    const retryConfig = {
      maxRetries,
      backoffProvider: () => backoffController,
    };

    const odpEventManager = new DefaultOdpEventManager({
      repeater: repeater,
      apiManager: apiManager,
      batchSize: 30,
      retryConfig: retryConfig,
    });

    odpEventManager.updateConfig({
      integrated: true,
      odpConfig: config,
    });

    odpEventManager.start();
    await expect(odpEventManager.onRunning()).resolves.not.toThrow();

    const events: OdpEvent[] = [];
    for(let i = 0; i < 10; i++) {
      events.push(makeEvent(i));
      odpEventManager.sendEvent(events[i]);
    }

    await exhaustMicrotasks();
    expect(apiManager.sendEvents).not.toHaveBeenCalled();

    repeater.execute(0);
    for(let i = 1; i <= maxRetries; i++) {
      await exhaustMicrotasks();
      await advanceTimersByTime(666);
      expect(apiManager.sendEvents).toHaveBeenCalledTimes(i + 1);
      expect(apiManager.sendEvents).toHaveBeenNthCalledWith(i, config, events);
      expect(backoffController.backoff).toHaveBeenCalledTimes(i);
    }
  });

  it('should retry specified number of times with backoff if apiManager returns 5xx', async () => {
    const repeater = getMockRepeater();

    const apiManager = getMockApiManager();
    apiManager.sendEvents.mockReturnValue(Promise.resolve({ statusCode: 500 }));

    const backoffController = {
      backoff: vi.fn().mockReturnValue(666),
      reset: vi.fn(),
    };

    const maxRetries = 5;
    const retryConfig = {
      maxRetries,
      backoffProvider: () => backoffController,
    };

    const odpEventManager = new DefaultOdpEventManager({
      repeater: repeater,
      apiManager: apiManager,
      batchSize: 30,
      retryConfig: retryConfig,
    });

    odpEventManager.updateConfig({
      integrated: true,
      odpConfig: config,
    });

    odpEventManager.start();
    await expect(odpEventManager.onRunning()).resolves.not.toThrow();

    const events: OdpEvent[] = [];
    for(let i = 0; i < 10; i++) {
      events.push(makeEvent(i));
      odpEventManager.sendEvent(events[i]);
    }

    await exhaustMicrotasks();
    expect(apiManager.sendEvents).not.toHaveBeenCalled();

    repeater.execute(0);
    for(let i = 1; i <= maxRetries; i++) {
      await exhaustMicrotasks();
      await advanceTimersByTime(666);
      expect(apiManager.sendEvents).toHaveBeenCalledTimes(i + 1);
      expect(apiManager.sendEvents).toHaveBeenNthCalledWith(i, config, events);
      expect(backoffController.backoff).toHaveBeenCalledTimes(i);
    }
  });

  it('should log error if event sends fails even after retry', async () => {
    const repeater = getMockRepeater();

    const apiManager = getMockApiManager();
    apiManager.sendEvents.mockReturnValue(Promise.reject(new Error(FAILED_TO_DISPATCH_EVENTS)));

    const backoffController = {
      backoff: vi.fn().mockReturnValue(666),
      reset: vi.fn(),
    };

    const maxRetries = 5;
    const retryConfig = {
      maxRetries,
      backoffProvider: () => backoffController,
    };

    const logger = getMockLogger();
    const odpEventManager = new DefaultOdpEventManager({
      repeater: repeater,
      apiManager: apiManager,
      batchSize: 30,
      retryConfig: retryConfig,
    });

    odpEventManager.setLogger(logger);
    odpEventManager.updateConfig({
      integrated: true,
      odpConfig: config,
    });

    odpEventManager.start();
    await expect(odpEventManager.onRunning()).resolves.not.toThrow();

    const events: OdpEvent[] = [];
    for(let i = 0; i < 10; i++) {
      events.push(makeEvent(i));
      odpEventManager.sendEvent(events[i]);
    }

    await exhaustMicrotasks();
    expect(apiManager.sendEvents).not.toHaveBeenCalled();

    repeater.execute(0);
    for(let i = 1; i <= maxRetries; i++) {
      await exhaustMicrotasks();
      await advanceTimersByTime(666);
      expect(apiManager.sendEvents).toHaveBeenCalledTimes(i + 1);
      expect(apiManager.sendEvents).toHaveBeenNthCalledWith(i, config, events);
      expect(backoffController.backoff).toHaveBeenCalledTimes(i);
    }

    await exhaustMicrotasks();
    expect(logger.error).toHaveBeenCalledTimes(1);
  });

  it('flushes the queue with old config if updateConfig is called with a new config', async () => {
    const repeater = getMockRepeater();

    const apiManager = getMockApiManager();
    apiManager.sendEvents.mockResolvedValue({ statusCode: 200 });

    const odpEventManager = new DefaultOdpEventManager({
      repeater: repeater,
      apiManager: apiManager,
      batchSize: 30,
      retryConfig: {
        maxRetries: 3,
        backoffProvider: vi.fn(),
      },
    });

    odpEventManager.updateConfig({
      integrated: true,
      odpConfig: config,
    });

    odpEventManager.start();
    await expect(odpEventManager.onRunning()).resolves.not.toThrow();

    const events: OdpEvent[] = [];
    for(let i = 0; i < 10; i++) {
      events.push(makeEvent(i));
      odpEventManager.sendEvent(events[i]);
    }

    await exhaustMicrotasks();
    expect(apiManager.sendEvents).not.toHaveBeenCalled();

    const newConfig = new OdpConfig('new-api-key', 'https://new-odp.example.com', 'https://new-odp.pixel.com', ['new-segment']);
    odpEventManager.updateConfig({
      integrated: true,
      odpConfig: newConfig,
    });

    await exhaustMicrotasks();
    expect(apiManager.sendEvents).toHaveBeenCalledOnce();
    expect(apiManager.sendEvents).toHaveBeenCalledWith(config, events);
  });

  it('uses the new config after updateConfig is called', async () => {
    const repeater = getMockRepeater();

    const apiManager = getMockApiManager();
    apiManager.sendEvents.mockResolvedValue({ statusCode: 200 });

    const odpEventManager = new DefaultOdpEventManager({
      repeater: repeater,
      apiManager: apiManager,
      batchSize: 30,
      retryConfig: {
        maxRetries: 3,
        backoffProvider: vi.fn(),
      },
    });

    odpEventManager.updateConfig({
      integrated: true,
      odpConfig: config,
    });

    odpEventManager.start();
    await expect(odpEventManager.onRunning()).resolves.not.toThrow();

    const events: OdpEvent[] = [];
    for(let i = 0; i < 10; i++) {
      events.push(makeEvent(i));
      odpEventManager.sendEvent(events[i]);
    }

    await exhaustMicrotasks();
    expect(apiManager.sendEvents).not.toHaveBeenCalled();

    const newConfig = new OdpConfig('new-api-key', 'https://new-odp.example.com', 'https://new-odp.pixel.com', ['new-segment']);
    odpEventManager.updateConfig({
      integrated: true,
      odpConfig: newConfig,
    });

    const newEvents: OdpEvent[] = [];
    for(let i = 0; i < 10; i++) {
      newEvents.push(makeEvent(i + 10));
      odpEventManager.sendEvent(newEvents[i]);
    }

    repeater.execute(0);
    await exhaustMicrotasks();
    expect(apiManager.sendEvents).toHaveBeenCalledTimes(2);
    expect(apiManager.sendEvents).toHaveBeenNthCalledWith(1, config, events);
    expect(apiManager.sendEvents).toHaveBeenNthCalledWith(2, newConfig, newEvents);
  });

  it('should reject onRunning() if stop() is called in new state', async () => {
    const odpEventManager = new DefaultOdpEventManager({
      repeater: getMockRepeater(),
      apiManager: getMockApiManager(),
      batchSize: 10,
      retryConfig: {
        maxRetries: 3,
        backoffProvider: vi.fn(),
      },
    });

    odpEventManager.stop();
    await expect(odpEventManager.onRunning()).rejects.toThrow();
  });

  it('should flush the queue and reset the repeater if stop() is called in running state', async () => {
    const repeater = getMockRepeater();

    const apiManager = getMockApiManager();
    apiManager.sendEvents.mockResolvedValue({ statusCode: 200 });

    const odpEventManager = new DefaultOdpEventManager({
      repeater: repeater,
      apiManager: apiManager,
      batchSize: 30,
      retryConfig: {
        maxRetries: 3,
        backoffProvider: vi.fn(),
      },
    });

    odpEventManager.updateConfig({
      integrated: true,
      odpConfig: config,
    });

    odpEventManager.start();
    await expect(odpEventManager.onRunning()).resolves.not.toThrow();

    const events: OdpEvent[] = [];
    for(let i = 0; i < 10; i++) {
      events.push(makeEvent(i));
      odpEventManager.sendEvent(events[i]);
    }

    await exhaustMicrotasks();
    expect(apiManager.sendEvents).not.toHaveBeenCalled();

    odpEventManager.stop();
    await exhaustMicrotasks();
    expect(apiManager.sendEvents).toHaveBeenCalledTimes(1);
    expect(apiManager.sendEvents).toHaveBeenCalledWith(config, events);
    expect(repeater.reset).toHaveBeenCalledTimes(1);
  });

  it('resolve onTerminated() and go to Terminated state if stop() is called in running state', async () => {
    const repeater = getMockRepeater();

    const apiManager = getMockApiManager();
    apiManager.sendEvents.mockResolvedValue({ statusCode: 200 });

    const odpEventManager = new DefaultOdpEventManager({
      repeater: repeater,
      apiManager: apiManager,
      batchSize: 30,
      retryConfig: {
        maxRetries: 3,
        backoffProvider: vi.fn(),
      },
    });

    odpEventManager.updateConfig({
      integrated: true,
      odpConfig: config,
    });

    odpEventManager.start();
    await expect(odpEventManager.onRunning()).resolves.not.toThrow();

    odpEventManager.stop();
    await expect(odpEventManager.onTerminated()).resolves.not.toThrow();
    expect(odpEventManager.getState()).toBe(ServiceState.Terminated);
  });
});<|MERGE_RESOLUTION|>--- conflicted
+++ resolved
@@ -22,12 +22,8 @@
 import { OdpEvent } from './odp_event';
 import { OdpConfig } from '../odp_config';
 import { EventDispatchResponse } from './odp_event_api_manager';
-<<<<<<< HEAD
-import { advanceTimersByTime } from '../../../tests/testUtils';
+import { advanceTimersByTime } from '../../tests/testUtils';
 import { FAILED_TO_DISPATCH_EVENTS } from '../../exception_messages';
-=======
-import { advanceTimersByTime } from '../../tests/testUtils';
->>>>>>> 1adcbdb8
 
 const API_KEY = 'test-api-key';
 const API_HOST = 'https://odp.example.com';
