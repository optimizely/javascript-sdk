/**
 * Copyright 2023-2024, Optimizely
 *
 * Licensed under the Apache License, Version 2.0 (the "License");
 * you may not use this file except in compliance with the License.
 * You may obtain a copy of the License at
 *
 * https://www.apache.org/licenses/LICENSE-2.0
 *
 * Unless required by applicable law or agreed to in writing, software
 * distributed under the License is distributed on an "AS IS" BASIS,
 * WITHOUT WARRANTIES OR CONDITIONS OF ANY KIND, either express or implied.
 * See the License for the specific language governing permissions and
 * limitations under the License.
 */

<<<<<<< HEAD
import { LogHandler, LogLevel } from '../modules/logging';
import { ODP_USER_KEY } from '../utils/enums';

import { VuidManager } from '../plugins/vuid_manager';
=======
import { v4 as uuidV4} from 'uuid';
import { LoggerFacade } from '../modules/logging';
>>>>>>> e0aabf5e

import { OdpIntegrationConfig, odpIntegrationsAreEqual } from './odp_config';
import { OdpEventManager } from './event_manager/odp_event_manager';
import { OdpSegmentManager } from './segment_manager/odp_segment_manager';
import { OptimizelySegmentOption } from './segment_manager/optimizely_segment_option';
import { OdpEvent } from './event_manager/odp_event';
import { resolvablePromise, ResolvablePromise } from '../utils/promise/resolvablePromise';
<<<<<<< HEAD
import {
  ODP_CONFIG_NOT_AVAILABLE,
  ODP_INVALID_DATA,
  ODP_NOT_INTEGRATED,
  ODP_VUID_REGISTRATION_FAILED,
} from '../error_messages';
import {
  START_CALLED_WHEN_ODP_IS_NOT_INTEGRATED,
  CANNOT_START_WITHOUT_ODP_CONFIG,
  ODP_ACTION_IS_NOT_VALID,
} from '../exception_messages';

/**
 * Manager for handling internal all business logic related to
 * Optimizely Data Platform (ODP) / Advanced Audience Targeting (AAT)
 */
export interface IOdpManager {
  onReady(): Promise<unknown>;

  isReady(): boolean;

  updateSettings(odpIntegrationConfig: OdpIntegrationConfig): boolean;

  stop(): void;

=======
import { BaseService, Service, ServiceState } from '../service';
import { UserAgentParser } from './ua_parser/user_agent_parser';
import { CLIENT_VERSION, JAVASCRIPT_CLIENT_ENGINE } from '../utils/enums';
import { ODP_DEFAULT_EVENT_TYPE, ODP_EVENT_ACTION, ODP_USER_KEY } from './constant';
import { isVuid } from '../vuid/vuid';
import { Maybe } from '../utils/type';

export interface OdpManager extends Service {
  updateConfig(odpIntegrationConfig: OdpIntegrationConfig): boolean;
>>>>>>> e0aabf5e
  fetchQualifiedSegments(userId: string, options?: Array<OptimizelySegmentOption>): Promise<string[] | null>;
  identifyUser(userId: string, vuid?: string): void;
  sendEvent(event: OdpEvent): void;
  setClientInfo(clientEngine: string, clientVersion: string): void;
  setVuid(vuid: string): void;
}

export type OdpManagerConfig = {
  segmentManager: OdpSegmentManager;
  eventManager: OdpEventManager;
  logger?: LoggerFacade;
  userAgentParser?: UserAgentParser;
};

export class DefaultOdpManager extends BaseService implements OdpManager {
  private configPromise: ResolvablePromise<void>;
  private segmentManager: OdpSegmentManager;
  private eventManager: OdpEventManager;
  private odpIntegrationConfig?: OdpIntegrationConfig;
  private vuid?: string;
  private clientEngine = JAVASCRIPT_CLIENT_ENGINE;
  private clientVersion = CLIENT_VERSION;
  private userAgentData?: Map<string, unknown>;

  constructor(config: OdpManagerConfig) {
    super();
    this.segmentManager = config.segmentManager;
    this.eventManager = config.eventManager;
    this.logger = config.logger;

    this.configPromise = resolvablePromise();

    if (config.userAgentParser) {
      const { os, device } = config.userAgentParser.parseUserAgentInfo();

      const userAgentInfo: Record<string, unknown> = {
        'os': os.name,
        'os_version': os.version,
        'device_type': device.type,
        'model': device.model,
      };

      this.userAgentData = new Map<string, unknown>(
        Object.entries(userAgentInfo).filter(([_, value]) => value != null && value != undefined)
      );
    }
  }

  setClientInfo(clientEngine: string, clientVersion: string): void {
    this.clientEngine = clientEngine;
    this.clientVersion = clientVersion;
  }

  start(): void {
    if (!this.isNew()) {
      return;
    }

<<<<<<< HEAD
    if (!this.odpIntegrationConfig) {
      return Promise.reject(new Error(CANNOT_START_WITHOUT_ODP_CONFIG));
    }

    if (!this.odpIntegrationConfig.integrated) {
      return Promise.reject(new Error(START_CALLED_WHEN_ODP_IS_NOT_INTEGRATED));
    }

    this.status = Status.Running;
    this.segmentManager.updateSettings(this.odpIntegrationConfig.odpConfig);
    this.eventManager.updateSettings(this.odpIntegrationConfig.odpConfig);
=======
    this.state = ServiceState.Starting;

>>>>>>> e0aabf5e
    this.eventManager.start();

    const startDependencies = [
      this.configPromise,
      this.eventManager.onRunning(),
    ];

    Promise.all(startDependencies)
      .then(() => {
        this.handleStartSuccess();
      }).catch((err) => {
        this.handleStartFailure(err);
      });
  }

  private handleStartSuccess() {
    if (this.isDone()) {
      return;
    }
    this.state = ServiceState.Running;
    this.startPromise.resolve();
  }

  private handleStartFailure(error: Error) {
    if (this.isDone()) {
      return;
    }

    this.state = ServiceState.Failed;
    this.startPromise.reject(error);
    this.stopPromise.reject(error);
  }

  stop(): void {
    if (this.isDone()) {
      return;
    }

    if (!this.isRunning()) {
      this.startPromise.reject(new Error('odp manager stopped before running'));
    }

    this.state = ServiceState.Stopping;
    this.eventManager.stop();

    this.eventManager.onTerminated().then(() => {
      this.state = ServiceState.Terminated;
      this.stopPromise.resolve();
    }).catch((err) => {
      this.state = ServiceState.Failed;
      this.stopPromise.reject(err);
    });
  }

  updateConfig(odpIntegrationConfig: OdpIntegrationConfig): boolean {
    // do nothing if config did not change
    if (this.odpIntegrationConfig && odpIntegrationsAreEqual(this.odpIntegrationConfig, odpIntegrationConfig)) {
      return false;
    }

    if (this.isDone()) {
      return false;
    }

    this.odpIntegrationConfig = odpIntegrationConfig;

    if (this.isStarting()) {
      this.configPromise.resolve();
    }

    this.segmentManager.updateConfig(odpIntegrationConfig)
    this.eventManager.updateConfig(odpIntegrationConfig);

    return true;
  }

  /**
   * Attempts to fetch and return a list of a user's qualified segments from the local segments cache.
   * If no cached data exists for the target user, this fetches and caches data from the ODP server instead.
   * @param {string}                          userId  - Unique identifier of a target user.
   * @param {Array<OptimizelySegmentOption>}  options - An array of OptimizelySegmentOption used to ignore and/or reset the cache.
   * @returns {Promise<string[] | null>}      A promise holding either a list of qualified segments or null.
   */
  async fetchQualifiedSegments(userId: string, options: Array<OptimizelySegmentOption> = []): Promise<string[] | null> {
<<<<<<< HEAD
    if (!this.odpIntegrationConfig) {
      this.logger.log(LogLevel.ERROR, ODP_CONFIG_NOT_AVAILABLE);
      return null;
    }

    if (!this.odpIntegrationConfig.integrated) {
      this.logger.log(LogLevel.ERROR, ODP_NOT_INTEGRATED);
      return null;
    }

    if (VuidManager.isVuid(userId)) {
=======
    if (isVuid(userId)) {
>>>>>>> e0aabf5e
      return this.segmentManager.fetchQualifiedSegments(ODP_USER_KEY.VUID, userId, options);
    }

    return this.segmentManager.fetchQualifiedSegments(ODP_USER_KEY.FS_USER_ID, userId, options);
  }

<<<<<<< HEAD
  /**
   * Identifies a user via the ODP Event Manager
   * @param {string}  userId    (Optional) Custom unique identifier of a target user.
   * @param {string}  vuid      (Optional) Secondary unique identifier of a target user, primarily used by client SDKs.
   * @returns
   */
  identifyUser(userId?: string, vuid?: string): void {
    if (!this.odpIntegrationConfig) {
      this.logger.log(LogLevel.ERROR, ODP_CONFIG_NOT_AVAILABLE);
      return;
    }

    if (!this.odpIntegrationConfig.integrated) {
      this.logger.log(LogLevel.INFO, ODP_NOT_INTEGRATED);
      return;
    }

    if (userId && VuidManager.isVuid(userId)) {
      this.eventManager.identifyUser(undefined, userId);
      return;
    }

    this.eventManager.identifyUser(userId, vuid);
  }

  /**
   * Sends an event to the ODP Server via the ODP Events API
   * @param {OdpEvent}  > ODP Event to send to event manager
   */
  sendEvent({ type, action, identifiers, data }: OdpEvent): void {
    let mType = type;
=======
  identifyUser(userId: string, vuid?: string): void {
    const identifiers = new Map<string, string>();
    
    let finalUserId: Maybe<string> = userId;
    let finalVuid: Maybe<string> = vuid;
>>>>>>> e0aabf5e

    if (!vuid && isVuid(userId)) {
      finalVuid = userId;
      finalUserId = undefined;
    }

<<<<<<< HEAD
    if (!this.odpIntegrationConfig) {
      this.logger.log(LogLevel.ERROR, ODP_CONFIG_NOT_AVAILABLE);
      return;
    }

    if (!this.odpIntegrationConfig.integrated) {
      this.logger.log(LogLevel.ERROR, ODP_NOT_INTEGRATED);
      return;
    }

    if (invalidOdpDataFound(data)) {
      throw new Error(ODP_INVALID_DATA);
    }

    if (typeof action !== 'string' || action === '') {
      throw new Error(ODP_ACTION_IS_NOT_VALID);
=======
    if (finalVuid) {
      identifiers.set(ODP_USER_KEY.VUID, finalVuid);
    }

    if (finalUserId) {
      identifiers.set(ODP_USER_KEY.FS_USER_ID, finalUserId);
    }

    const event = new OdpEvent(ODP_DEFAULT_EVENT_TYPE, ODP_EVENT_ACTION.IDENTIFIED, identifiers);
    this.sendEvent(event);
  }

  sendEvent(event: OdpEvent): void {
    if (!event.identifiers.has(ODP_USER_KEY.VUID) && this.vuid) {
      event.identifiers.set(ODP_USER_KEY.VUID, this.vuid);
>>>>>>> e0aabf5e
    }

    event.data = this.augmentCommonData(event.data);
    this.eventManager.sendEvent(event);
  }

  private augmentCommonData(sourceData: Map<string, unknown>): Map<string, unknown> {
    const data = new Map<string, unknown>(this.userAgentData);
  
    data.set('idempotence_id', uuidV4());
    data.set('data_source_type', 'sdk');
    data.set('data_source', this.clientEngine);
    data.set('data_source_version', this.clientVersion);

    sourceData.forEach((value, key) => data.set(key, value));
    return data;
  }

<<<<<<< HEAD
  private registerVuid() {
    if (!this.odpIntegrationConfig) {
      this.logger.log(LogLevel.ERROR, ODP_CONFIG_NOT_AVAILABLE);
      return;
    }

    if (!this.odpIntegrationConfig.integrated) {
      this.logger.log(LogLevel.INFO, ODP_NOT_INTEGRATED);
      return;
    }

    const vuid = this.getVuid();
    if (!vuid) {
      return;
    }

    try {
      this.eventManager.registerVuid(vuid);
    } catch (e) {
      this.logger.log(LogLevel.ERROR, ODP_VUID_REGISTRATION_FAILED);
    }
=======
  setVuid(vuid: string): void {
    this.vuid = vuid;
    this.onRunning().then(() => {
      if (this.odpIntegrationConfig?.integrated) {
        const event = new OdpEvent(ODP_DEFAULT_EVENT_TYPE, ODP_EVENT_ACTION.INITIALIZED);
        this.sendEvent(event);
      }
    });
>>>>>>> e0aabf5e
  }
}<|MERGE_RESOLUTION|>--- conflicted
+++ resolved
@@ -14,15 +14,8 @@
  * limitations under the License.
  */
 
-<<<<<<< HEAD
-import { LogHandler, LogLevel } from '../modules/logging';
-import { ODP_USER_KEY } from '../utils/enums';
-
-import { VuidManager } from '../plugins/vuid_manager';
-=======
 import { v4 as uuidV4} from 'uuid';
 import { LoggerFacade } from '../modules/logging';
->>>>>>> e0aabf5e
 
 import { OdpIntegrationConfig, odpIntegrationsAreEqual } from './odp_config';
 import { OdpEventManager } from './event_manager/odp_event_manager';
@@ -30,33 +23,6 @@
 import { OptimizelySegmentOption } from './segment_manager/optimizely_segment_option';
 import { OdpEvent } from './event_manager/odp_event';
 import { resolvablePromise, ResolvablePromise } from '../utils/promise/resolvablePromise';
-<<<<<<< HEAD
-import {
-  ODP_CONFIG_NOT_AVAILABLE,
-  ODP_INVALID_DATA,
-  ODP_NOT_INTEGRATED,
-  ODP_VUID_REGISTRATION_FAILED,
-} from '../error_messages';
-import {
-  START_CALLED_WHEN_ODP_IS_NOT_INTEGRATED,
-  CANNOT_START_WITHOUT_ODP_CONFIG,
-  ODP_ACTION_IS_NOT_VALID,
-} from '../exception_messages';
-
-/**
- * Manager for handling internal all business logic related to
- * Optimizely Data Platform (ODP) / Advanced Audience Targeting (AAT)
- */
-export interface IOdpManager {
-  onReady(): Promise<unknown>;
-
-  isReady(): boolean;
-
-  updateSettings(odpIntegrationConfig: OdpIntegrationConfig): boolean;
-
-  stop(): void;
-
-=======
 import { BaseService, Service, ServiceState } from '../service';
 import { UserAgentParser } from './ua_parser/user_agent_parser';
 import { CLIENT_VERSION, JAVASCRIPT_CLIENT_ENGINE } from '../utils/enums';
@@ -66,7 +32,6 @@
 
 export interface OdpManager extends Service {
   updateConfig(odpIntegrationConfig: OdpIntegrationConfig): boolean;
->>>>>>> e0aabf5e
   fetchQualifiedSegments(userId: string, options?: Array<OptimizelySegmentOption>): Promise<string[] | null>;
   identifyUser(userId: string, vuid?: string): void;
   sendEvent(event: OdpEvent): void;
@@ -125,22 +90,8 @@
       return;
     }
 
-<<<<<<< HEAD
-    if (!this.odpIntegrationConfig) {
-      return Promise.reject(new Error(CANNOT_START_WITHOUT_ODP_CONFIG));
-    }
-
-    if (!this.odpIntegrationConfig.integrated) {
-      return Promise.reject(new Error(START_CALLED_WHEN_ODP_IS_NOT_INTEGRATED));
-    }
-
-    this.status = Status.Running;
-    this.segmentManager.updateSettings(this.odpIntegrationConfig.odpConfig);
-    this.eventManager.updateSettings(this.odpIntegrationConfig.odpConfig);
-=======
     this.state = ServiceState.Starting;
 
->>>>>>> e0aabf5e
     this.eventManager.start();
 
     const startDependencies = [
@@ -225,90 +176,24 @@
    * @returns {Promise<string[] | null>}      A promise holding either a list of qualified segments or null.
    */
   async fetchQualifiedSegments(userId: string, options: Array<OptimizelySegmentOption> = []): Promise<string[] | null> {
-<<<<<<< HEAD
-    if (!this.odpIntegrationConfig) {
-      this.logger.log(LogLevel.ERROR, ODP_CONFIG_NOT_AVAILABLE);
-      return null;
-    }
-
-    if (!this.odpIntegrationConfig.integrated) {
-      this.logger.log(LogLevel.ERROR, ODP_NOT_INTEGRATED);
-      return null;
-    }
-
-    if (VuidManager.isVuid(userId)) {
-=======
     if (isVuid(userId)) {
->>>>>>> e0aabf5e
       return this.segmentManager.fetchQualifiedSegments(ODP_USER_KEY.VUID, userId, options);
     }
 
     return this.segmentManager.fetchQualifiedSegments(ODP_USER_KEY.FS_USER_ID, userId, options);
   }
 
-<<<<<<< HEAD
-  /**
-   * Identifies a user via the ODP Event Manager
-   * @param {string}  userId    (Optional) Custom unique identifier of a target user.
-   * @param {string}  vuid      (Optional) Secondary unique identifier of a target user, primarily used by client SDKs.
-   * @returns
-   */
-  identifyUser(userId?: string, vuid?: string): void {
-    if (!this.odpIntegrationConfig) {
-      this.logger.log(LogLevel.ERROR, ODP_CONFIG_NOT_AVAILABLE);
-      return;
-    }
-
-    if (!this.odpIntegrationConfig.integrated) {
-      this.logger.log(LogLevel.INFO, ODP_NOT_INTEGRATED);
-      return;
-    }
-
-    if (userId && VuidManager.isVuid(userId)) {
-      this.eventManager.identifyUser(undefined, userId);
-      return;
-    }
-
-    this.eventManager.identifyUser(userId, vuid);
-  }
-
-  /**
-   * Sends an event to the ODP Server via the ODP Events API
-   * @param {OdpEvent}  > ODP Event to send to event manager
-   */
-  sendEvent({ type, action, identifiers, data }: OdpEvent): void {
-    let mType = type;
-=======
   identifyUser(userId: string, vuid?: string): void {
     const identifiers = new Map<string, string>();
     
     let finalUserId: Maybe<string> = userId;
     let finalVuid: Maybe<string> = vuid;
->>>>>>> e0aabf5e
 
     if (!vuid && isVuid(userId)) {
       finalVuid = userId;
       finalUserId = undefined;
     }
 
-<<<<<<< HEAD
-    if (!this.odpIntegrationConfig) {
-      this.logger.log(LogLevel.ERROR, ODP_CONFIG_NOT_AVAILABLE);
-      return;
-    }
-
-    if (!this.odpIntegrationConfig.integrated) {
-      this.logger.log(LogLevel.ERROR, ODP_NOT_INTEGRATED);
-      return;
-    }
-
-    if (invalidOdpDataFound(data)) {
-      throw new Error(ODP_INVALID_DATA);
-    }
-
-    if (typeof action !== 'string' || action === '') {
-      throw new Error(ODP_ACTION_IS_NOT_VALID);
-=======
     if (finalVuid) {
       identifiers.set(ODP_USER_KEY.VUID, finalVuid);
     }
@@ -324,7 +209,6 @@
   sendEvent(event: OdpEvent): void {
     if (!event.identifiers.has(ODP_USER_KEY.VUID) && this.vuid) {
       event.identifiers.set(ODP_USER_KEY.VUID, this.vuid);
->>>>>>> e0aabf5e
     }
 
     event.data = this.augmentCommonData(event.data);
@@ -343,29 +227,6 @@
     return data;
   }
 
-<<<<<<< HEAD
-  private registerVuid() {
-    if (!this.odpIntegrationConfig) {
-      this.logger.log(LogLevel.ERROR, ODP_CONFIG_NOT_AVAILABLE);
-      return;
-    }
-
-    if (!this.odpIntegrationConfig.integrated) {
-      this.logger.log(LogLevel.INFO, ODP_NOT_INTEGRATED);
-      return;
-    }
-
-    const vuid = this.getVuid();
-    if (!vuid) {
-      return;
-    }
-
-    try {
-      this.eventManager.registerVuid(vuid);
-    } catch (e) {
-      this.logger.log(LogLevel.ERROR, ODP_VUID_REGISTRATION_FAILED);
-    }
-=======
   setVuid(vuid: string): void {
     this.vuid = vuid;
     this.onRunning().then(() => {
@@ -374,6 +235,5 @@
         this.sendEvent(event);
       }
     });
->>>>>>> e0aabf5e
   }
 }