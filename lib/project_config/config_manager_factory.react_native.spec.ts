--- conflicted
+++ resolved
@@ -29,13 +29,8 @@
   M._load_original = M._load;
   M._load = (uri: string, parent: string) => {
     if (uri === '@react-native-async-storage/async-storage') {
-<<<<<<< HEAD
-      if (isAsyncStorageAvailable) return {};
-      throw new Error(MODULE_NOT_FOUND_REACT_NATIVE_ASYNC_STORAGE);
-=======
       if (isAsyncStorageAvailable) return { default: {} };
       throw new Error('Module not found: @react-native-async-storage/async-storage');
->>>>>>> e0aabf5e
     }
     return M._load_original(uri, parent);
   };
@@ -64,13 +59,8 @@
 import { getPollingConfigManager, PollingConfigManagerConfig } from './config_manager_factory';
 import { createPollingProjectConfigManager } from './config_manager_factory.react_native';
 import { BrowserRequestHandler } from '../utils/http_request_handler/browser_request_handler';
-<<<<<<< HEAD
-import ReactNativeAsyncStorageCache from '../plugins/key_value_cache/reactNativeAsyncStorageCache';
-import { MODULE_NOT_FOUND_REACT_NATIVE_ASYNC_STORAGE } from '../exception_messages';
-=======
 import { AsyncStorageCache } from '../utils/cache/async_storage_cache.react_native';
 import { getMockSyncCache } from '../tests/mock/mock_cache';
->>>>>>> e0aabf5e
 
 describe('createPollingConfigManager', () => {
   const mockGetPollingConfigManager = vi.mocked(getPollingConfigManager);
