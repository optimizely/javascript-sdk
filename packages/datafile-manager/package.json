--- conflicted
+++ resolved
@@ -30,7 +30,6 @@
     "access": "public"
   },
   "devDependencies": {
-    "@react-native-community/async-storage": "^1.2.0",
     "@types/jest": "^24.0.9",
     "@types/nise": "^1.4.0",
     "@types/nock": "^9.3.1",
@@ -45,12 +44,8 @@
     "nock": "^10.0.6",
     "prettier": "^1.19.1",
     "ts-jest": "^24.0.0",
-<<<<<<< HEAD
-    "typescript": "^4.0.3"
-=======
-    "typescript": "3.3.3333",
+    "typescript": "^4.0.3",
     "@react-native-async-storage/async-storage": "^1.2.0"
->>>>>>> 377ffc19
   },
   "dependencies": {
     "@optimizely/js-sdk-logging": "^0.1.0",
