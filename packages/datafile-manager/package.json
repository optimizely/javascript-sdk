{
  "name": "@optimizely/js-sdk-datafile-manager",
  "version": "0.9.4",
  "description": "Optimizely Full Stack Datafile Manager",
  "repository": {
    "type": "git",
    "url": "git+https://github.com/optimizely/javascript-sdk.git",
    "directory": "packages/datafile-manager"
  },
  "license": "Apache-2.0",
  "engines": {
    "node": ">=8.0.0"
  },
  "main": "lib/index.node.js",
  "browser": "lib/index.browser.js",
  "react-native": "lib/index.react_native.js",
  "types": "lib/index.d.ts",
  "directories": {
    "lib": "lib",
    "test": "__test__"
  },
  "files": [
    "lib"
  ],
  "publishConfig": {
    "access": "public"
  },
  "devDependencies": {
    "@react-native-async-storage/async-storage": "^1.2.0",
    "@types/jest": "^26.0.3",
    "@types/nise": "^1.4.0",
    "@types/nock": "^9.3.1",
    "@types/node": "^11.11.7",
    "@typescript-eslint/eslint-plugin": "^3.3.0",
    "@typescript-eslint/parser": "^3.3.0",
    "eslint": "^6.8.0",
    "eslint-config-prettier": "^6.10.0",
    "eslint-plugin-prettier": "^3.1.2",
    "jest": "^27.0.1",
    "nise": "^1.4.10",
    "nock": "^10.0.6",
    "prettier": "^1.19.1",
    "ts-jest": "^27.0.1",
    "typescript": "3.8.x"
  },
  "dependencies": {
    "@optimizely/js-sdk-logging": "^0.3.1",
    "@optimizely/js-sdk-utils": "^0.4.0",
    "decompress-response": "^4.2.1"
  },
  "peerDependencies": {
    "@react-native-async-storage/async-storage": "^1.2.0"
  },
  "peerDependenciesMeta": {
    "@react-native-async-storage/async-storage": {
      "optional": true
    }
  },
  "scripts": {
    "clean": "rm -rf lib",
    "lint": "tsc --noEmit && eslint --fix 'src/**/*.ts' '__test__/**/*.ts'",
    "test": "jest",
    "posttest": "npm run lint",
<<<<<<< HEAD
    "prebuild": "npm run clean",
    "build": "tsc",
    "prepare": "npm run build",
    "prepublishOnly": "npm test"
=======
    "tsc": "rm -rf lib && tsc",
    "prepublishOnly": "npm run lint && npm test && npm run tsc"
>>>>>>> 8eedd632
  }
}<|MERGE_RESOLUTION|>--- conflicted
+++ resolved
@@ -61,14 +61,9 @@
     "lint": "tsc --noEmit && eslint --fix 'src/**/*.ts' '__test__/**/*.ts'",
     "test": "jest",
     "posttest": "npm run lint",
-<<<<<<< HEAD
     "prebuild": "npm run clean",
     "build": "tsc",
     "prepare": "npm run build",
     "prepublishOnly": "npm test"
-=======
-    "tsc": "rm -rf lib && tsc",
-    "prepublishOnly": "npm run lint && npm test && npm run tsc"
->>>>>>> 8eedd632
   }
 }