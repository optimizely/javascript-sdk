/**
 * Copyright 2019, 2021, Optimizely
 *
 * Licensed under the Apache License, Version 2.0 (the "License");
 * you may not use this file except in compliance with the License.
 * You may obtain a copy of the License at
 *
 * http://www.apache.org/licenses/LICENSE-2.0
 *
 * Unless required by applicable law or agreed to in writing, software
 * distributed under the License is distributed on an "AS IS" BASIS,
 * WITHOUT WARRANTIES OR CONDITIONS OF ANY KIND, either express or implied.
 * See the License for the specific language governing permissions and
 * limitations under the License.
 */
/// <reference types="jest" />

import {
  buildConversionEventV1,
  buildImpressionEventV1,
  makeBatchedEventV1,
} from '../src/v1/buildEventV1'
import { ImpressionEvent, ConversionEvent } from '../src/events'

describe('buildEventV1', () => {
  describe('buildImpressionEventV1', () => {
    it('should build an ImpressionEventV1 when experiment and variation are defined', () => {
      const impressionEvent: ImpressionEvent = {
        type: 'impression',
        timestamp: 69,
        uuid: 'uuid',

        context: {
          accountId: 'accountId',
          projectId: 'projectId',
          clientName: 'node-sdk',
          clientVersion: '3.0.0',
          revision: 'revision',
          botFiltering: true,
          anonymizeIP: true,
        },

        user: {
          id: 'userId',
          attributes: [{ entityId: 'attr1-id', key: 'attr1-key', value: 'attr1-value' }],
        },

        layer: {
          id: 'layerId',
        },

        experiment: {
          id: 'expId',
          key: 'expKey',
        },

        variation: {
          id: 'varId',
          key: 'varKey',
        },

        ruleKey: 'expKey',
        flagKey: 'flagKey1',
        ruleType: 'experiment',
        enabled: true,
      }

      const result = buildImpressionEventV1(impressionEvent)
      expect(result).toEqual({
        client_name: 'node-sdk',
        client_version: '3.0.0',
        account_id: 'accountId',
        project_id: 'projectId',
        revision: 'revision',
        anonymize_ip: true,
        enrich_decisions: true,

        visitors: [
          {
            snapshots: [
              {
                decisions: [
                  {
                    campaign_id: 'layerId',
                    experiment_id: 'expId',
                    variation_id: 'varId',
                    metadata: {
                      flag_key: 'flagKey1',
                      rule_key: 'expKey',
                      rule_type: 'experiment',
                      variation_key: 'varKey',
                      enabled: true,
                    },
                  },
                ],
                events: [
                  {
                    entity_id: 'layerId',
                    timestamp: 69,
                    key: 'campaign_activated',
                    uuid: 'uuid',
                  },
                ],
              },
            ],
            visitor_id: 'userId',
            attributes: [
              {
                entity_id: 'attr1-id',
                key: 'attr1-key',
                type: 'custom',
                value: 'attr1-value',
              },
              {
                entity_id: '$opt_bot_filtering',
                key: '$opt_bot_filtering',
                type: 'custom',
                value: true,
              },
            ],
          },
        ],
      })
    })

    it('should build an ImpressionEventV1 when experiment and variation are not defined', () => {
      const impressionEvent: ImpressionEvent = {
        type: 'impression',
        timestamp: 69,
        uuid: 'uuid',

        context: {
          accountId: 'accountId',
          projectId: 'projectId',
          clientName: 'node-sdk',
          clientVersion: '3.0.0',
          revision: 'revision',
          botFiltering: true,
          anonymizeIP: true,
        },

        user: {
          id: 'userId',
          attributes: [{ entityId: 'attr1-id', key: 'attr1-key', value: 'attr1-value' }],
        },

        layer: {
          id: null,
        },

        experiment: {
          id: null,
          key: '',
        },

        variation: {
          id: null,
          key: '',
        },

        ruleKey: '',
        flagKey: 'flagKey1',
        ruleType: 'rollout',
        enabled: true,
      }

      const result = buildImpressionEventV1(impressionEvent)
      expect(result).toEqual({
        client_name: 'node-sdk',
        client_version: '3.0.0',
        account_id: 'accountId',
        project_id: 'projectId',
        revision: 'revision',
        anonymize_ip: true,
        enrich_decisions: true,

        visitors: [
          {
            snapshots: [
              {
                decisions: [
                  {
                    campaign_id: null,
                    experiment_id: "",
<<<<<<< HEAD
                    variation_id: null,
=======
                    variation_id: "",
>>>>>>> 247e91c3
                    metadata: {
                      flag_key: 'flagKey1',
                      rule_key: '',
                      rule_type: 'rollout',
                      variation_key: '',
                      enabled: true,
                    },
                  },
                ],
                events: [
                  {
                    entity_id: null,
                    timestamp: 69,
                    key: 'campaign_activated',
                    uuid: 'uuid',
                  },
                ],
              },
            ],
            visitor_id: 'userId',
            attributes: [
              {
                entity_id: 'attr1-id',
                key: 'attr1-key',
                type: 'custom',
                value: 'attr1-value',
              },
              {
                entity_id: '$opt_bot_filtering',
                key: '$opt_bot_filtering',
                type: 'custom',
                value: true,
              },
            ],
          },
        ],
      })
    })
  })

  describe('buildConversionEventV1', () => {
    it('should build a ConversionEventV1 when tags object is defined', () => {
      const conversionEvent: ConversionEvent = {
        type: 'conversion',
        timestamp: 69,
        uuid: 'uuid',

        context: {
          accountId: 'accountId',
          projectId: 'projectId',
          clientName: 'node-sdk',
          clientVersion: '3.0.0',
          revision: 'revision',
          botFiltering: true,
          anonymizeIP: true,
        },

        user: {
          id: 'userId',
          attributes: [{ entityId: 'attr1-id', key: 'attr1-key', value: 'attr1-value' }],
        },

        event: {
          id: 'event-id',
          key: 'event-key',
        },

        tags: {
          foo: 'bar',
          value: '123',
          revenue: '1000',
        },

        revenue: 1000,
        value: 123,
      }

      const result = buildConversionEventV1(conversionEvent)
      expect(result).toEqual({
        client_name: 'node-sdk',
        client_version: '3.0.0',
        account_id: 'accountId',
        project_id: 'projectId',
        revision: 'revision',
        anonymize_ip: true,
        enrich_decisions: true,

        visitors: [
          {
            snapshots: [
              {
                events: [
                  {
                    entity_id: 'event-id',
                    timestamp: 69,
                    key: 'event-key',
                    uuid: 'uuid',
                    tags: {
                      foo: 'bar',
                      value: '123',
                      revenue: '1000',
                    },
                    revenue: 1000,
                    value: 123,
                  },
                ],
              },
            ],
            visitor_id: 'userId',
            attributes: [
              {
                entity_id: 'attr1-id',
                key: 'attr1-key',
                type: 'custom',
                value: 'attr1-value',
              },
              {
                entity_id: '$opt_bot_filtering',
                key: '$opt_bot_filtering',
                type: 'custom',
                value: true,
              },
            ],
          },
        ],
      })
    })

    it('should build a ConversionEventV1 when tags object is undefined', () => {
      const conversionEvent: ConversionEvent = {
        type: 'conversion',
        timestamp: 69,
        uuid: 'uuid',

        context: {
          accountId: 'accountId',
          projectId: 'projectId',
          clientName: 'node-sdk',
          clientVersion: '3.0.0',
          revision: 'revision',
          botFiltering: true,
          anonymizeIP: true,
        },

        user: {
          id: 'userId',
          attributes: [{ entityId: 'attr1-id', key: 'attr1-key', value: 'attr1-value' }],
        },

        event: {
          id: 'event-id',
          key: 'event-key',
        },

        tags: undefined,

        revenue: 1000,
        value: 123,
      }

      const result = buildConversionEventV1(conversionEvent)
      expect(result).toEqual({
        client_name: 'node-sdk',
        client_version: '3.0.0',
        account_id: 'accountId',
        project_id: 'projectId',
        revision: 'revision',
        anonymize_ip: true,
        enrich_decisions: true,

        visitors: [
          {
            snapshots: [
              {
                events: [
                  {
                    entity_id: 'event-id',
                    timestamp: 69,
                    key: 'event-key',
                    uuid: 'uuid',
                    tags: undefined,
                    revenue: 1000,
                    value: 123,
                  },
                ],
              },
            ],
            visitor_id: 'userId',
            attributes: [
              {
                entity_id: 'attr1-id',
                key: 'attr1-key',
                type: 'custom',
                value: 'attr1-value',
              },
              {
                entity_id: '$opt_bot_filtering',
                key: '$opt_bot_filtering',
                type: 'custom',
                value: true,
              },
            ],
          },
        ],
      })
    })

    it('should build a ConversionEventV1 when event id is null', () => {
      const conversionEvent: ConversionEvent = {
        type: 'conversion',
        timestamp: 69,
        uuid: 'uuid',

        context: {
          accountId: 'accountId',
          projectId: 'projectId',
          clientName: 'node-sdk',
          clientVersion: '3.0.0',
          revision: 'revision',
          botFiltering: true,
          anonymizeIP: true,
        },

        user: {
          id: 'userId',
          attributes: [{ entityId: 'attr1-id', key: 'attr1-key', value: 'attr1-value' }],
        },

        event: {
          id: null,
          key: 'event-key',
        },

        tags: undefined,

        revenue: 1000,
        value: 123,
      }

      const result = buildConversionEventV1(conversionEvent)
      expect(result).toEqual({
        client_name: 'node-sdk',
        client_version: '3.0.0',
        account_id: 'accountId',
        project_id: 'projectId',
        revision: 'revision',
        anonymize_ip: true,
        enrich_decisions: true,

        visitors: [
          {
            snapshots: [
              {
                events: [
                  {
                    entity_id: null,
                    timestamp: 69,
                    key: 'event-key',
                    uuid: 'uuid',
                    tags: undefined,
                    revenue: 1000,
                    value: 123,
                  },
                ],
              },
            ],
            visitor_id: 'userId',
            attributes: [
              {
                entity_id: 'attr1-id',
                key: 'attr1-key',
                type: 'custom',
                value: 'attr1-value',
              },
              {
                entity_id: '$opt_bot_filtering',
                key: '$opt_bot_filtering',
                type: 'custom',
                value: true,
              },
            ],
          },
        ],
      })
    })

    it('should include revenue and value if they are 0', () => {
      const conversionEvent: ConversionEvent = {
        type: 'conversion',
        timestamp: 69,
        uuid: 'uuid',

        context: {
          accountId: 'accountId',
          projectId: 'projectId',
          clientName: 'node-sdk',
          clientVersion: '3.0.0',
          revision: 'revision',
          botFiltering: true,
          anonymizeIP: true,
        },

        user: {
          id: 'userId',
          attributes: [{ entityId: 'attr1-id', key: 'attr1-key', value: 'attr1-value' }],
        },

        event: {
          id: 'event-id',
          key: 'event-key',
        },

        tags: {
          foo: 'bar',
          value: 0,
          revenue: 0,
        },

        revenue: 0,
        value: 0,
      }

      const result = buildConversionEventV1(conversionEvent)
      expect(result).toEqual({
        client_name: 'node-sdk',
        client_version: '3.0.0',
        account_id: 'accountId',
        project_id: 'projectId',
        revision: 'revision',
        anonymize_ip: true,
        enrich_decisions: true,

        visitors: [
          {
            snapshots: [
              {
                events: [
                  {
                    entity_id: 'event-id',
                    timestamp: 69,
                    key: 'event-key',
                    uuid: 'uuid',
                    tags: {
                      foo: 'bar',
                      value: 0,
                      revenue: 0,
                    },
                    revenue: 0,
                    value: 0,
                  },
                ],
              },
            ],
            visitor_id: 'userId',
            attributes: [
              {
                entity_id: 'attr1-id',
                key: 'attr1-key',
                type: 'custom',
                value: 'attr1-value',
              },
              {
                entity_id: '$opt_bot_filtering',
                key: '$opt_bot_filtering',
                type: 'custom',
                value: true,
              },
            ],
          },
        ],
      })
    })

    it('should not include $opt_bot_filtering attribute if context.botFiltering is undefined', () => {
      const conversionEvent: ConversionEvent = {
        type: 'conversion',
        timestamp: 69,
        uuid: 'uuid',

        context: {
          accountId: 'accountId',
          projectId: 'projectId',
          clientName: 'node-sdk',
          clientVersion: '3.0.0',
          revision: 'revision',
          anonymizeIP: true,
        },

        user: {
          id: 'userId',
          attributes: [{ entityId: 'attr1-id', key: 'attr1-key', value: 'attr1-value' }],
        },

        event: {
          id: 'event-id',
          key: 'event-key',
        },

        tags: {
          foo: 'bar',
          value: '123',
          revenue: '1000',
        },

        revenue: 1000,
        value: 123,
      }

      const result = buildConversionEventV1(conversionEvent)
      expect(result).toEqual({
        client_name: 'node-sdk',
        client_version: '3.0.0',
        account_id: 'accountId',
        project_id: 'projectId',
        revision: 'revision',
        anonymize_ip: true,
        enrich_decisions: true,

        visitors: [
          {
            snapshots: [
              {
                events: [
                  {
                    entity_id: 'event-id',
                    timestamp: 69,
                    key: 'event-key',
                    uuid: 'uuid',
                    tags: {
                      foo: 'bar',
                      value: '123',
                      revenue: '1000',
                    },
                    revenue: 1000,
                    value: 123,
                  },
                ],
              },
            ],
            visitor_id: 'userId',
            attributes: [
              {
                entity_id: 'attr1-id',
                key: 'attr1-key',
                type: 'custom',
                value: 'attr1-value',
              },
            ],
          },
        ],
      })
    })
  })

  describe('makeBatchedEventV1', () => {
    it('should batch Conversion and Impression events together', () => {
      const conversionEvent: ConversionEvent = {
        type: 'conversion',
        timestamp: 69,
        uuid: 'uuid',

        context: {
          accountId: 'accountId',
          projectId: 'projectId',
          clientName: 'node-sdk',
          clientVersion: '3.0.0',
          revision: 'revision',
          botFiltering: true,
          anonymizeIP: true,
        },

        user: {
          id: 'userId',
          attributes: [{ entityId: 'attr1-id', key: 'attr1-key', value: 'attr1-value' }],
        },

        event: {
          id: 'event-id',
          key: 'event-key',
        },

        tags: {
          foo: 'bar',
          value: '123',
          revenue: '1000',
        },

        revenue: 1000,
        value: 123,
      }

      const impressionEvent: ImpressionEvent = {
        type: 'impression',
        timestamp: 69,
        uuid: 'uuid',

        context: {
          accountId: 'accountId',
          projectId: 'projectId',
          clientName: 'node-sdk',
          clientVersion: '3.0.0',
          revision: 'revision',
          botFiltering: true,
          anonymizeIP: true,
        },

        user: {
          id: 'userId',
          attributes: [{ entityId: 'attr1-id', key: 'attr1-key', value: 'attr1-value' }],
        },

        layer: {
          id: 'layerId',
        },

        experiment: {
          id: 'expId',
          key: 'expKey',
        },

        variation: {
          id: 'varId',
          key: 'varKey',
        },

        ruleKey: 'expKey',
        flagKey: 'flagKey1',
        ruleType: 'experiment',
        enabled: true,
      }

      const result = makeBatchedEventV1([impressionEvent, conversionEvent])

      expect(result).toEqual({
        client_name: 'node-sdk',
        client_version: '3.0.0',
        account_id: 'accountId',
        project_id: 'projectId',
        revision: 'revision',
        anonymize_ip: true,
        enrich_decisions: true,

        visitors: [
          {
            snapshots: [
              {
                decisions: [
                  {
                    campaign_id: 'layerId',
                    experiment_id: 'expId',
                    variation_id: 'varId',
                    metadata: {
                      flag_key: 'flagKey1',
                      rule_key: 'expKey',
                      rule_type: 'experiment',
                      variation_key: 'varKey',
                      enabled: true,
                    },
                  },
                ],
                events: [
                  {
                    entity_id: 'layerId',
                    timestamp: 69,
                    key: 'campaign_activated',
                    uuid: 'uuid',
                  },
                ],
              },
            ],
            visitor_id: 'userId',
            attributes: [
              {
                entity_id: 'attr1-id',
                key: 'attr1-key',
                type: 'custom',
                value: 'attr1-value',
              },
              {
                entity_id: '$opt_bot_filtering',
                key: '$opt_bot_filtering',
                type: 'custom',
                value: true,
              },
            ],
          },
          {
            snapshots: [
              {
                events: [
                  {
                    entity_id: 'event-id',
                    timestamp: 69,
                    key: 'event-key',
                    uuid: 'uuid',
                    tags: {
                      foo: 'bar',
                      value: '123',
                      revenue: '1000',
                    },
                    revenue: 1000,
                    value: 123,
                  },
                ],
              },
            ],
            visitor_id: 'userId',
            attributes: [
              {
                entity_id: 'attr1-id',
                key: 'attr1-key',
                type: 'custom',
                value: 'attr1-value',
              },
              {
                entity_id: '$opt_bot_filtering',
                key: '$opt_bot_filtering',
                type: 'custom',
                value: true,
              },
            ],
          },
        ],
      })
    })
  })
})<|MERGE_RESOLUTION|>--- conflicted
+++ resolved
@@ -182,11 +182,7 @@
                   {
                     campaign_id: null,
                     experiment_id: "",
-<<<<<<< HEAD
-                    variation_id: null,
-=======
                     variation_id: "",
->>>>>>> 247e91c3
                     metadata: {
                       flag_key: 'flagKey1',
                       rule_key: '',
