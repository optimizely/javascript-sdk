--- conflicted
+++ resolved
@@ -44,14 +44,9 @@
 
   constructor({
     dispatcher,
-<<<<<<< HEAD
-    flushInterval = DEFAULT_FLUSH_INTERVAL,
-    maxQueueSize = DEFAULT_MAX_QUEUE_SIZE,
-=======
     flushInterval = 30000,
     maxQueueSize = 3000,
     notificationCenter,
->>>>>>> 3398f894
   }: {
     dispatcher: EventDispatcher
     flushInterval?: number
