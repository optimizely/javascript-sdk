import { EventTags, ConversionEvent, ImpressionEvent, VisitorAttribute } from '../events'
import { ProcessableEvent } from '../eventProcessor'
import { EventV1Request } from '../eventDispatcher'

const ACTIVATE_EVENT_KEY = 'campaign_activated'
const CUSTOM_ATTRIBUTE_FEATURE_TYPE = 'custom'
const BOT_FILTERING_KEY = '$opt_bot_filtering'

export type EventV1 = {
  account_id: string
  project_id: string
  revision: string
  client_name: string
  client_version: string
  anonymize_ip: boolean
  enrich_decisions: boolean
  visitors: Visitor[]
}

type Visitor = {
  snapshots: Visitor.Snapshot[]
  visitor_id: string
  attributes: Visitor.Attribute[]
}

namespace Visitor {
  type AttributeType = 'custom'

  export type Attribute = {
    // attribute id
    entity_id: string
    // attribute key
    key: string
    type: AttributeType
    value: string | number | boolean
  }

  export type Snapshot = {
    decisions?: Decision[]
    events: SnapshotEvent[]
  }

  type Decision = {
    campaign_id: string | null
    experiment_id: string | null
    variation_id: string | null
    metadata: Metadata
  }

  type Metadata = {
    flag_key: string;
    rule_key: string;
    rule_type: string;
    variation_key: string;
    enabled: boolean;
  }

  export type SnapshotEvent = {
    entity_id: string | null
    timestamp: number
    uuid: string
    key: string
    revenue?: number
    value?: number
    tags?: EventTags
  }
}



type Attributes = {
  [key: string]: string | number | boolean
}

/**
 * Given an array of batchable Decision or ConversionEvent events it returns
 * a single EventV1 with proper batching
 *
 * @param {ProcessableEvent[]} events
 * @returns {EventV1}
 */
export function makeBatchedEventV1(events: ProcessableEvent[]): EventV1 {
  const visitors: Visitor[] = []
  const data = events[0]

  events.forEach(event => {
    if (event.type === 'conversion' || event.type === 'impression') {
      let visitor = makeVisitor(event)

      if (event.type === 'impression') {
        visitor.snapshots.push(makeDecisionSnapshot(event))
      } else if (event.type === 'conversion') {
        visitor.snapshots.push(makeConversionSnapshot(event))
      }

      visitors.push(visitor)
    }
  })

  return {
    client_name: data.context.clientName,
    client_version: data.context.clientVersion,

    account_id: data.context.accountId,
    project_id: data.context.projectId,
    revision: data.context.revision,
    anonymize_ip: data.context.anonymizeIP,
    enrich_decisions: true,

    visitors,
  }
}

function makeConversionSnapshot(conversion: ConversionEvent): Visitor.Snapshot {
  let tags: EventTags = {
    ...conversion.tags,
  }

  delete tags['revenue']
  delete tags['value']

  const event: Visitor.SnapshotEvent = {
    entity_id: conversion.event.id,
    key: conversion.event.key,
    timestamp: conversion.timestamp,
    uuid: conversion.uuid,
  }

  if (conversion.tags) {
    event.tags = conversion.tags
  }

  if (conversion.value != null) {
    event.value = conversion.value
  }

  if (conversion.revenue != null) {
    event.revenue = conversion.revenue
  }

  return {
    events: [event],
  }
}

function makeDecisionSnapshot(event: ImpressionEvent): Visitor.Snapshot {
  const { layer, experiment, variation, ruleKey, flagKey, ruleType, enabled } = event
  let layerId = layer ? layer.id : null
<<<<<<< HEAD
  let experimentId = experiment ? (experiment.id ? experiment.id : '') : ''
  let variationId = variation ? variation.id : ''
=======
  let experimentId = experiment?.id ?? ''
  let variationId = variation?.id ?? ''
>>>>>>> 247e91c3
  let variationKey = variation ? variation.key : ''

  return {
    decisions: [
      {
        campaign_id: layerId,
        experiment_id: experimentId,
        variation_id: variationId,
        metadata: {
          flag_key: flagKey,
          rule_key: ruleKey,
          rule_type: ruleType,
          variation_key: variationKey,
          enabled: enabled,
        },
      },
    ],
    events: [
      {
        entity_id: layerId,
        timestamp: event.timestamp,
        key: ACTIVATE_EVENT_KEY,
        uuid: event.uuid,
      },
    ],
  }
}

function makeVisitor(data: ImpressionEvent | ConversionEvent): Visitor {
  const visitor: Visitor = {
    snapshots: [],
    visitor_id: data.user.id,
    attributes: [],
  }

  data.user.attributes.forEach(attr => {
    visitor.attributes.push({
      entity_id: attr.entityId,
      key: attr.key,
      type: 'custom' as 'custom', // tell the compiler this is always string "custom"
      value: attr.value,
    })
  })

  if (typeof data.context.botFiltering === 'boolean') {
    visitor.attributes.push({
      entity_id: BOT_FILTERING_KEY,
      key: BOT_FILTERING_KEY,
      type: CUSTOM_ATTRIBUTE_FEATURE_TYPE,
      value: data.context.botFiltering,
    })
  }
  return visitor
}

/**
 * Event for usage with v1 logtier
 *
 * @export
 * @interface EventBuilderV1
 */

export function buildImpressionEventV1(data: ImpressionEvent): EventV1 {
  const visitor = makeVisitor(data)
  visitor.snapshots.push(makeDecisionSnapshot(data))

  return {
    client_name: data.context.clientName,
    client_version: data.context.clientVersion,

    account_id: data.context.accountId,
    project_id: data.context.projectId,
    revision: data.context.revision,
    anonymize_ip: data.context.anonymizeIP,
    enrich_decisions: true,

    visitors: [visitor],
  }
}

export function buildConversionEventV1(data: ConversionEvent): EventV1 {
  const visitor = makeVisitor(data)
  visitor.snapshots.push(makeConversionSnapshot(data))

  return {
    client_name: data.context.clientName,
    client_version: data.context.clientVersion,

    account_id: data.context.accountId,
    project_id: data.context.projectId,
    revision: data.context.revision,
    anonymize_ip: data.context.anonymizeIP,
    enrich_decisions: true,

    visitors: [visitor],
  }
}

export function formatEvents(events: ProcessableEvent[]): EventV1Request {
  return {
    url: 'https://logx.optimizely.com/v1/events',
    httpVerb: 'POST',
    params: makeBatchedEventV1(events),
  }
}<|MERGE_RESOLUTION|>--- conflicted
+++ resolved
@@ -146,13 +146,8 @@
 function makeDecisionSnapshot(event: ImpressionEvent): Visitor.Snapshot {
   const { layer, experiment, variation, ruleKey, flagKey, ruleType, enabled } = event
   let layerId = layer ? layer.id : null
-<<<<<<< HEAD
-  let experimentId = experiment ? (experiment.id ? experiment.id : '') : ''
-  let variationId = variation ? variation.id : ''
-=======
   let experimentId = experiment?.id ?? ''
   let variationId = variation?.id ?? ''
->>>>>>> 247e91c3
   let variationKey = variation ? variation.key : ''
 
   return {
