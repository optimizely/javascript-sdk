--- conflicted
+++ resolved
@@ -6,13 +6,10 @@
 and this project adheres to [Semantic Versioning](http://semver.org/spec/v2.0.0.html).
 
 ## [Unreleased]
-<<<<<<< HEAD
-=======
 
 ## [4.4.3] - November 23, 2020
 
 ### Bug fixes
->>>>>>> b9b81c4a
 -  Refactored TypeScript type definitions to have `OptimizelyOptions` imported from `shared_types` to provide isolation from internal modules ([#629](https://github.com/optimizely/javascript-sdk/pull/629))
 
 ## [4.4.2] - November 19, 2020
