--- conflicted
+++ resolved
@@ -9,9 +9,6 @@
 
 ### Bug fixes
 
-<<<<<<< HEAD
-  - Fixed return type of `getAllFeatureVariables` method in TypeScript type definitions ([#576](https://github.com/optimizely/javascript-sdk/pull/576))
-=======
 - Fixed return type of `getAllFeatureVariables` method and `dispatchEvent ` method signature of `EventDispatcher` interface in TypeScript type definitions ([#576](https://github.com/optimizely/javascript-sdk/pull/576))
 
 ## [4.3.0] - October 1, 2020
@@ -20,7 +17,6 @@
 
 - Added support for version audience evaluation ([#517](https://github.com/optimizely/javascript-sdk/pull/571))
 - Add datafile accessor ([#564](https://github.com/optimizely/javascript-sdk/pull/564))
->>>>>>> 8da72674
 
 ## [4.2.1] - August 10, 2020
 
