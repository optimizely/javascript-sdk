--- conflicted
+++ resolved
@@ -26,14 +26,10 @@
     logLevel: config.LOG_INFO,
 
     // list of files / patterns to load in the browser
-<<<<<<< HEAD
     files: [
       './node_modules/promise-polyfill/dist/polyfill.min.js',
       './dist/optimizely.browser.umd.min.js',
       './lib/index.browser.umdtests.js'
     ],
-=======
-    files: ['./dist/optimizely.browser.umd.min.js', './lib/index.browser.umdtests.js'],
->>>>>>> 026a21cc
   });
 };