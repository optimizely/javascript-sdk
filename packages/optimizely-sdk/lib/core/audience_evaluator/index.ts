/**
<<<<<<< HEAD
 * Copyright 2016, 2018-2021, 2022, Optimizely
=======
 * Copyright 2016, 2018-2022, Optimizely
>>>>>>> fff21e08
 *
 * Licensed under the Apache License, Version 2.0 (the "License");
 * you may not use this file except in compliance with the License.
 * You may obtain a copy of the License at
 *
 * http://www.apache.org/licenses/LICENSE-2.0
 *
 * Unless required by applicable law or agreed to in writing, software
 * distributed under the License is distributed on an "AS IS" BASIS,
 * WITHOUT WARRANTIES OR CONDITIONS OF ANY KIND, either express or implied.
 * See the License for the specific language governing permissions and
 * limitations under the License.
 */
import { getLogger } from '../../modules/logging';

import fns from '@utils/fns';
import {
  LOG_LEVEL,
  LOG_MESSAGES,
  ERROR_MESSAGES,
} from '@utils/enums';
import * as conditionTreeEvaluator from '../condition_tree_evaluator';
import * as customAttributeConditionEvaluator from '../custom_attribute_condition_evaluator';
import { UserAttributes, Audience, Condition } from '../../shared_types';

const logger = getLogger();
const MODULE_NAME = 'AUDIENCE_EVALUATOR';

export class AudienceEvaluator {
  private typeToEvaluatorMap: {
    [key: string]: {
      [key: string]: (condition: Condition, userAttributes: UserAttributes) => boolean | null
    };
  };

  /**
   * Construct an instance of AudienceEvaluator with given options
   * @param {Object=} UNSTABLE_conditionEvaluators     A map of condition evaluators provided by the consumer. This enables matching
   *                                                   condition types which are not supported natively by the SDK. Note that built in
   *                                                   Optimizely evaluators cannot be overridden.
   * @constructor
   */
  constructor(UNSTABLE_conditionEvaluators: unknown) {
    this.typeToEvaluatorMap = fns.assign({}, UNSTABLE_conditionEvaluators, {
      custom_attribute: customAttributeConditionEvaluator,
    });
  }

  /**
   * Determine if the given user attributes satisfy the given audience conditions
   * @param  {Array<string|string[]}        audienceConditions    Audience conditions to match the user attributes against - can be an array
   *                                                              of audience IDs, a nested array of conditions, or a single leaf condition.
   *                                                              Examples: ["5", "6"], ["and", ["or", "1", "2"], "3"], "1"
   * @param  {[id: string]: Audience}       audiencesById         Object providing access to full audience objects for audience IDs
   *                                                              contained in audienceConditions. Keys should be audience IDs, values
   *                                                              should be full audience objects with conditions properties
   * @param  {UserAttributes}               userAttributes        User attributes which will be used in determining if audience conditions
   *                                                              are met. If not provided, defaults to an empty object
   * @return {boolean}                                            true if the user attributes match the given audience conditions, false
   *                                                              otherwise
   */
  evaluate(
    audienceConditions: Array<string | string[]>,
    audiencesById: { [id: string]: Audience },
    userAttributes: UserAttributes = {}
  ): boolean {
    // if there are no audiences, return true because that means ALL users are included in the experiment
    if (!audienceConditions || audienceConditions.length === 0) {
      return true;
    }

    const evaluateAudience = (audienceId: string) => {
      const audience = audiencesById[audienceId];
      if (audience) {
        logger.log(
          LOG_LEVEL.DEBUG,
          LOG_MESSAGES.EVALUATING_AUDIENCE, MODULE_NAME, audienceId, JSON.stringify(audience.conditions)
        );
        const result = conditionTreeEvaluator.evaluate(
          audience.conditions as unknown[] ,
          this.evaluateConditionWithUserAttributes.bind(this, userAttributes)
        );
        const resultText = result === null ? 'UNKNOWN' : result.toString().toUpperCase();
        logger.log(LOG_LEVEL.DEBUG, LOG_MESSAGES.AUDIENCE_EVALUATION_RESULT, MODULE_NAME, audienceId, resultText);
        return result;
      }
      return null;
    };

    return !!conditionTreeEvaluator.evaluate(audienceConditions, evaluateAudience);
  }

  /**
   * Wrapper around evaluator.evaluate that is passed to the conditionTreeEvaluator.
   * Evaluates the condition provided given the user attributes if an evaluator has been defined for the condition type.
   * @param  {UserAttributes}       userAttributes     A map of user attributes.
   * @param  {Condition}            condition          A single condition object to evaluate.
   * @return {boolean|null}                            true if the condition is satisfied, null if a matcher is not found.
   */
  evaluateConditionWithUserAttributes(userAttributes: UserAttributes, condition: Condition): boolean | null {
    const evaluator = this.typeToEvaluatorMap[condition.type];
    if (!evaluator) {
      logger.log(LOG_LEVEL.WARNING, LOG_MESSAGES.UNKNOWN_CONDITION_TYPE, MODULE_NAME, JSON.stringify(condition));
      return null;
    }
    try {
      return evaluator.evaluate(condition, userAttributes);
    } catch (err) {
      logger.log(
        LOG_LEVEL.ERROR,
        ERROR_MESSAGES.CONDITION_EVALUATOR_ERROR, MODULE_NAME, condition.type, err.message
      );
    }

    return null;
  }
}

export default AudienceEvaluator;

export const createAudienceEvaluator = function(UNSTABLE_conditionEvaluators: unknown): AudienceEvaluator {
  return new AudienceEvaluator(UNSTABLE_conditionEvaluators);
};<|MERGE_RESOLUTION|>--- conflicted
+++ resolved
@@ -1,9 +1,5 @@
 /**
-<<<<<<< HEAD
- * Copyright 2016, 2018-2021, 2022, Optimizely
-=======
  * Copyright 2016, 2018-2022, Optimizely
->>>>>>> fff21e08
  *
  * Licensed under the Apache License, Version 2.0 (the "License");
  * you may not use this file except in compliance with the License.
@@ -19,12 +15,12 @@
  */
 import { getLogger } from '../../modules/logging';
 
-import fns from '@utils/fns';
+import fns from '../../utils/fns';
 import {
   LOG_LEVEL,
   LOG_MESSAGES,
   ERROR_MESSAGES,
-} from '@utils/enums';
+} from '../../utils/enums';
 import * as conditionTreeEvaluator from '../condition_tree_evaluator';
 import * as customAttributeConditionEvaluator from '../custom_attribute_condition_evaluator';
 import { UserAttributes, Audience, Condition } from '../../shared_types';
