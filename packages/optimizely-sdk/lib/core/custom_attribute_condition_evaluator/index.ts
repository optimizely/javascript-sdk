--- conflicted
+++ resolved
@@ -13,13 +13,8 @@
  * See the License for the specific language governing permissions and      *
  * limitations under the License.                                           *
  ***************************************************************************/
-<<<<<<< HEAD
-import { getLogger } from '@optimizely/js-sdk-logging';
+import { getLogger } from '../../modules/logging';
 import { Condition, OptimizelyUserContext } from '../../shared_types';
-=======
-import { getLogger } from '../../modules/logging';
-import { UserAttributes, Condition } from '../../shared_types';
->>>>>>> fff21e08
 
 import fns from '../../utils/fns';
 import { LOG_MESSAGES } from '../../utils/enums';
