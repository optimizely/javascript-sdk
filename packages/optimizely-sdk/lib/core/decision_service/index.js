--- conflicted
+++ resolved
@@ -69,7 +69,7 @@
  * @return {string|null} the variation the user is bucketed into.
  */
 DecisionService.prototype.getVariation = function(experimentKey, userId, attributes) {
-<<<<<<< HEAD
+
   try {
 
     
@@ -80,21 +80,9 @@
     if (!fns.isEmpty(attributes)) {
       if (attributes.hasOwnProperty(enums.CONTROL_ATTRIBUTES.BUCKETING_ID)) {
         bucketingId = attributes[enums.CONTROL_ATTRIBUTES.BUCKETING_ID];
-        this.logger.log(LOG_LEVEL.DEBUG, sprintf('Setting the bucketing ID to %s.', bucketingId))
-      }
-=======
-  // by default, the bucketing ID should be the user ID
-  var bucketingId = userId;
-
-  // If the bucketing ID key is defined in attributes, than use that in place of the userID for the murmur hash key
-  if (!fns.isEmpty(attributes)) {
-    if (attributes.hasOwnProperty(enums.CONTROL_ATTRIBUTES.BUCKETING_ID)) {
-      bucketingId = attributes[enums.CONTROL_ATTRIBUTES.BUCKETING_ID];
-      this.logger.log(LOG_LEVEL.DEBUG, sprintf('Setting the bucketing ID to %s.', bucketingId));
->>>>>>> c9f8953d
-    }
-
-    
+        this.logger.log(LOG_LEVEL.DEBUG, sprintf('Setting the bucketing ID to %s.', bucketingId));
+      }
+    }
 
     if (!this.__checkIfExperimentIsActive(experimentKey, userId)) {
       return null;
