/****************************************************************************
 * Copyright 2017-2022 Optimizely, Inc. and contributors                    *
 *                                                                          *
 * Licensed under the Apache License, Version 2.0 (the "License");          *
 * you may not use this file except in compliance with the License.         *
 * You may obtain a copy of the License at                                  *
 *                                                                          *
 *    http://www.apache.org/licenses/LICENSE-2.0                            *
 *                                                                          *
 * Unless required by applicable law or agreed to in writing, software      *
 * distributed under the License is distributed on an "AS IS" BASIS,        *
 * WITHOUT WARRANTIES OR CONDITIONS OF ANY KIND, either express or implied. *
 * See the License for the specific language governing permissions and      *
 * limitations under the License.                                           *
 ***************************************************************************/
<<<<<<< HEAD
import { LogHandler } from '@optimizely/js-sdk-logging';
import { sprintf, toObject } from '../../utils/fns';
=======
import { LogHandler } from '../../modules/logging';
import { sprintf } from '../../utils/fns';
>>>>>>> efe2f6c7

import fns from '../../utils/fns';
import { bucket } from '../bucketer';
import {
  AUDIENCE_EVALUATION_TYPES,
  CONTROL_ATTRIBUTES,
  DECISION_SOURCES,
  ERROR_MESSAGES,
  LOG_LEVEL,
  LOG_MESSAGES,
} from '../../utils/enums';
import {
  getAudiencesById,
  getExperimentAudienceConditions,
  getExperimentFromId,
  getExperimentFromKey,
  getFlagVariationByKey,
  getTrafficAllocation,
  getVariationIdFromExperimentAndVariationKey,
  getVariationFromId,
  getVariationKeyFromId,
  isActive,
  ProjectConfig,
} from '../project_config';
import { AudienceEvaluator, createAudienceEvaluator } from '../audience_evaluator';
import * as stringValidator from '../../utils/string_value_validator';
import {
  BucketerParams,
  DecisionResponse,
  Experiment,
  ExperimentBucketMap,
  FeatureFlag,
  OptimizelyDecideOption,
  OptimizelyUserContext,
  UserAttributes,
  UserProfile,
  UserProfileService,
  Variation,
} from '../../shared_types';

const MODULE_NAME = 'DECISION_SERVICE';

export interface DecisionObj {
  experiment: Experiment | null;
  variation: Variation | null;
  decisionSource: string;
}

interface DecisionServiceOptions {
  userProfileService: UserProfileService | null;
  logger: LogHandler;
  UNSTABLE_conditionEvaluators: unknown;
}

interface DeliveryRuleResponse<T, K> extends DecisionResponse<T> {
  skipToEveryoneElse: K;
}

/**
 * Optimizely's decision service that determines which variation of an experiment the user will be allocated to.
 *
 * The decision service contains all logic around how a user decision is made. This includes all of the following (in order):
 *   1. Checking experiment status
 *   2. Checking forced bucketing
 *   3. Checking whitelisting
 *   4. Checking user profile service for past bucketing decisions (sticky bucketing)
 *   5. Checking audience targeting
 *   6. Using Murmurhash3 to bucket the user.
 *
 * @constructor
 * @param   {DecisionServiceOptions}      options
 * @returns {DecisionService}
 */
export class DecisionService {
  private logger: LogHandler;
  private audienceEvaluator: AudienceEvaluator;
  private forcedVariationMap: Map<string, Map<string, string>>;
  private userProfileService: UserProfileService | null;

  constructor(options: DecisionServiceOptions) {
    this.audienceEvaluator = createAudienceEvaluator(options.UNSTABLE_conditionEvaluators);
    this.forcedVariationMap = new Map();
    this.logger = options.logger;
    this.userProfileService = options.userProfileService || null;
  }

  /**
   * Gets variation where visitor will be bucketed.
   * @param  {ProjectConfig}                          configObj         The parsed project configuration object
   * @param  {Experiment}                             experiment
   * @param  {OptimizelyUserContext}                  user              A user context
   * @param  {[key: string]: boolean}                 options           Optional map of decide options
   * @return {DecisionResponse<string|null>}          DecisionResponse containing the variation the user is bucketed into
   *                                                                    and the decide reasons.
   */
  getVariation(
    configObj: ProjectConfig,
    experiment: Experiment,
    user: OptimizelyUserContext,
    options: { [key: string]: boolean } = {}
  ): DecisionResponse<string | null> {
    const userId = user.getUserId();
    const attributes = user.getAttributes();
    // by default, the bucketing ID should be the user ID
    const bucketingId = this.getBucketingId(userId, attributes);
    const decideReasons: (string | number)[][] = [];
    const experimentKey = experiment.key;
    if (!this.checkIfExperimentIsActive(configObj, experimentKey)) {
      this.logger.log(LOG_LEVEL.INFO, LOG_MESSAGES.EXPERIMENT_NOT_RUNNING, MODULE_NAME, experimentKey);
      decideReasons.push([LOG_MESSAGES.EXPERIMENT_NOT_RUNNING, MODULE_NAME, experimentKey]);
      return {
        result: null,
        reasons: decideReasons,
      };
    }
    const decisionForcedVariation = this.getForcedVariation(configObj, experimentKey, userId);
    decideReasons.push(...decisionForcedVariation.reasons);
    const forcedVariationKey = decisionForcedVariation.result;

    if (forcedVariationKey) {
      return {
        result: forcedVariationKey,
        reasons: decideReasons,
      };
    }
    const decisionWhitelistedVariation = this.getWhitelistedVariation(experiment, userId);
    decideReasons.push(...decisionWhitelistedVariation.reasons);
    let variation = decisionWhitelistedVariation.result;
    if (variation) {
      return {
        result: variation.key,
        reasons: decideReasons,
      };
    }

    const shouldIgnoreUPS = options[OptimizelyDecideOption.IGNORE_USER_PROFILE_SERVICE];
    const experimentBucketMap = this.resolveExperimentBucketMap(userId, attributes);

    // check for sticky bucketing if decide options do not include shouldIgnoreUPS
    if (!shouldIgnoreUPS) {
      variation = this.getStoredVariation(configObj, experiment, userId, experimentBucketMap);
      if (variation) {
        this.logger.log(
          LOG_LEVEL.INFO,
          LOG_MESSAGES.RETURNING_STORED_VARIATION,
          MODULE_NAME,
          variation.key,
          experimentKey,
          userId
        );
        decideReasons.push([
          LOG_MESSAGES.RETURNING_STORED_VARIATION,
          MODULE_NAME,
          variation.key,
          experimentKey,
          userId,
        ]);
        return {
          result: variation.key,
          reasons: decideReasons,
        };
      }
    }

    // Perform regular targeting and bucketing
    const decisionifUserIsInAudience = this.checkIfUserIsInAudience(
      configObj,
      experiment,
      AUDIENCE_EVALUATION_TYPES.EXPERIMENT,
      user,
      ''
    );
    decideReasons.push(...decisionifUserIsInAudience.reasons);
    if (!decisionifUserIsInAudience.result) {
      this.logger.log(LOG_LEVEL.INFO, LOG_MESSAGES.USER_NOT_IN_EXPERIMENT, MODULE_NAME, userId, experimentKey);
      decideReasons.push([LOG_MESSAGES.USER_NOT_IN_EXPERIMENT, MODULE_NAME, userId, experimentKey]);
      return {
        result: null,
        reasons: decideReasons,
      };
    }

    const bucketerParams = this.buildBucketerParams(configObj, experiment, bucketingId, userId);
    const decisionVariation = bucket(bucketerParams);
    decideReasons.push(...decisionVariation.reasons);
    const variationId = decisionVariation.result;
    if (variationId) {
      const configVariation = configObj.variationIdMap.get(variationId);

      if (configVariation) {
        variation = configVariation;
      }
    }
    if (!variation) {
      this.logger.log(LOG_LEVEL.DEBUG, LOG_MESSAGES.USER_HAS_NO_VARIATION, MODULE_NAME, userId, experimentKey);
      decideReasons.push([LOG_MESSAGES.USER_HAS_NO_VARIATION, MODULE_NAME, userId, experimentKey]);
      return {
        result: null,
        reasons: decideReasons,
      };
    }

    this.logger.log(LOG_LEVEL.INFO, LOG_MESSAGES.USER_HAS_VARIATION, MODULE_NAME, userId, variation.key, experimentKey);
    decideReasons.push([LOG_MESSAGES.USER_HAS_VARIATION, MODULE_NAME, userId, variation.key, experimentKey]);
    // persist bucketing if decide options do not include shouldIgnoreUPS
    if (!shouldIgnoreUPS) {
      this.saveUserProfile(experiment, variation, userId, experimentBucketMap);
    }

    return {
      result: variation.key,
      reasons: decideReasons,
    };
  }

  /**
   * Merges attributes from attributes[STICKY_BUCKETING_KEY] and userProfileService
   * @param  {string}               userId
   * @param  {UserAttributes}       attributes
   * @return {ExperimentBucketMap}  finalized copy of experiment_bucket_map
   */
  private resolveExperimentBucketMap(userId: string, attributes?: UserAttributes): ExperimentBucketMap {
    attributes = attributes || {};

    const userProfile = this.getUserProfile(userId) || ({} as UserProfile);
    const attributeExperimentBucketMap = attributes[CONTROL_ATTRIBUTES.STICKY_BUCKETING_KEY];
    return fns.assign({}, userProfile.experiment_bucket_map, attributeExperimentBucketMap);
  }

  /**
   * Checks whether the experiment is running
   * @param  {ProjectConfig}  configObj     The parsed project configuration object
   * @param  {string}         experimentKey Key of experiment being validated
   * @return {boolean}        True if experiment is running
   */
  private checkIfExperimentIsActive(configObj: ProjectConfig, experimentKey: string): boolean {
    return isActive(configObj, experimentKey);
  }

  /**
   * Checks if user is whitelisted into any variation and return that variation if so
   * @param  {Experiment}                                 experiment
   * @param  {string}                                     userId
   * @return {DecisionResponse<Variation|null>}           DecisionResponse containing the forced variation if it exists
   *                                                      or user ID and the decide reasons.
   */
  private getWhitelistedVariation(experiment: Experiment, userId: string): DecisionResponse<Variation | null> {
    const decideReasons: (string | number)[][] = [];
    if (experiment.forcedVariations && experiment.forcedVariations.hasOwnProperty(userId)) {
      const forcedVariationKey = experiment.forcedVariations[userId];

      if (forcedVariationKey) {
        const variation = experiment.variationKeyMap.get(forcedVariationKey);
        if (variation) {
          this.logger.log(
            LOG_LEVEL.INFO,
            LOG_MESSAGES.USER_FORCED_IN_VARIATION,
            MODULE_NAME,
            userId,
            forcedVariationKey
          );
          decideReasons.push([LOG_MESSAGES.USER_FORCED_IN_VARIATION, MODULE_NAME, userId, forcedVariationKey]);
          return {
            result: variation,
            reasons: decideReasons,
          };
        }
      }

      this.logger.log(LOG_LEVEL.ERROR, LOG_MESSAGES.FORCED_BUCKETING_FAILED, MODULE_NAME, forcedVariationKey, userId);
      decideReasons.push([LOG_MESSAGES.FORCED_BUCKETING_FAILED, MODULE_NAME, forcedVariationKey, userId]);
      return {
        result: null,
        reasons: decideReasons,
      };
    }

    return {
      result: null,
      reasons: decideReasons,
    };
  }

  /**
   * Checks whether the user is included in experiment audience
   * @param  {ProjectConfig}                configObj            The parsed project configuration object
   * @param  {string}                       experimentKey        Key of experiment being validated
   * @param  {string}                       evaluationAttribute  String representing experiment key or rule
   * @param  {string}                       userId               ID of user
   * @param  {UserAttributes}               attributes           Optional parameter for user's attributes
   * @param  {string}                       loggingKey           String representing experiment key or rollout rule. To be used in log messages only.
   * @return {DecisionResponse<boolean>}    DecisionResponse     DecisionResponse containing result true if user meets audience conditions and
   *                                                             the decide reasons.
   */
  private checkIfUserIsInAudience(
    configObj: ProjectConfig,
    experiment: Experiment,
    evaluationAttribute: string,
<<<<<<< HEAD
    attributes?: UserAttributes,
    loggingKey?: string | number
=======
    user: OptimizelyUserContext,
    loggingKey?: string | number,
>>>>>>> efe2f6c7
  ): DecisionResponse<boolean> {
    const decideReasons: (string | number)[][] = [];
    const experimentAudienceConditions = getExperimentAudienceConditions(configObj, experiment.id);
    const audiencesById = getAudiencesById(configObj);
    this.logger.log(
      LOG_LEVEL.DEBUG,
      LOG_MESSAGES.EVALUATING_AUDIENCES_COMBINED,
      MODULE_NAME,
      evaluationAttribute,
      loggingKey || experiment.key,
      JSON.stringify(experimentAudienceConditions)
    );
    decideReasons.push([
      LOG_MESSAGES.EVALUATING_AUDIENCES_COMBINED,
      MODULE_NAME,
      evaluationAttribute,
      loggingKey || experiment.key,
      JSON.stringify(experimentAudienceConditions),
    ]);
    const result = this.audienceEvaluator.evaluate(experimentAudienceConditions, audiencesById, user);
    this.logger.log(
      LOG_LEVEL.INFO,
      LOG_MESSAGES.AUDIENCE_EVALUATION_RESULT_COMBINED,
      MODULE_NAME,
      evaluationAttribute,
      loggingKey || experiment.key,
      result.toString().toUpperCase()
    );
    decideReasons.push([
      LOG_MESSAGES.AUDIENCE_EVALUATION_RESULT_COMBINED,
      MODULE_NAME,
      evaluationAttribute,
      loggingKey || experiment.key,
      result.toString().toUpperCase(),
    ]);

    return {
      result: result,
      reasons: decideReasons,
    };
  }

  /**
   * Given an experiment key and user ID, returns params used in bucketer call
   * @param  {ProjectConfig}         configObj     The parsed project configuration object
   * @param  {string}                experimentKey Experiment key used for bucketer
   * @param  {string}                bucketingId   ID to bucket user into
   * @param  {string}                userId        ID of user to be bucketed
   * @return {BucketerParams}
   */
  private buildBucketerParams(
    configObj: ProjectConfig,
    experiment: Experiment,
    bucketingId: string,
    userId: string
  ): BucketerParams {
    return {
      bucketingId,
      experimentId: experiment.id,
      experimentKey: experiment.key,
      experimentIdMap: toObject(configObj.experimentIdMap),
      experimentKeyMap: toObject(configObj.experimentKeyMap),
      groupIdMap: toObject(configObj.groupIdMap),
      logger: this.logger,
      trafficAllocationConfig: getTrafficAllocation(configObj, experiment.id),
      userId,
      variationIdMap: toObject(configObj.variationIdMap),
    };
  }

  /**
   * Pull the stored variation out of the experimentBucketMap for an experiment/userId
   * @param  {ProjectConfig}        configObj            The parsed project configuration object
   * @param  {Experiment}           experiment
   * @param  {string}               userId
   * @param  {ExperimentBucketMap}  experimentBucketMap  mapping experiment => { variation_id: <variationId> }
   * @return {Variation|null}       the stored variation or null if the user profile does not have one for the given experiment
   */
  private getStoredVariation(
    configObj: ProjectConfig,
    experiment: Experiment,
    userId: string,
    experimentBucketMap: ExperimentBucketMap
  ): Variation | null {
    if (experimentBucketMap.hasOwnProperty(experiment.id)) {
      const decision = experimentBucketMap[experiment.id];
      const variationId = decision.variation_id;
      const variation = configObj.variationIdMap.get(variationId);
      if (variation) {
        return variation;
      } else {
        this.logger.log(
          LOG_LEVEL.INFO,
          LOG_MESSAGES.SAVED_VARIATION_NOT_FOUND,
          MODULE_NAME,
          userId,
          variationId,
          experiment.key
        );
      }
    }

    return null;
  }

  /**
   * Get the user profile with the given user ID
   * @param  {string} userId
   * @return {UserProfile|null} the stored user profile or null if one isn't found
   */
  private getUserProfile(userId: string): UserProfile | null {
    const userProfile = {
      user_id: userId,
      experiment_bucket_map: {},
    };

    if (!this.userProfileService) {
      return userProfile;
    }

    try {
      return this.userProfileService.lookup(userId);
<<<<<<< HEAD
    } catch (ex) {
      this.logger.log(LOG_LEVEL.ERROR, ERROR_MESSAGES.USER_PROFILE_LOOKUP_ERROR, MODULE_NAME, userId, ex.message);
=======
    } catch (ex: any) {
      this.logger.log(
        LOG_LEVEL.ERROR,
        ERROR_MESSAGES.USER_PROFILE_LOOKUP_ERROR,
        MODULE_NAME,
        userId,
        ex.message,
      );
>>>>>>> efe2f6c7
    }

    return null;
  }

  /**
   * Saves the bucketing decision to the user profile
   * @param {Experiment}          experiment
   * @param {Variation}           variation
   * @param {string}              userId
   * @param {ExperimentBucketMap} experimentBucketMap
   */
  private saveUserProfile(
    experiment: Experiment,
    variation: Variation,
    userId: string,
    experimentBucketMap: ExperimentBucketMap
  ): void {
    if (!this.userProfileService) {
      return;
    }

    try {
      experimentBucketMap[experiment.id] = {
        variation_id: variation.id,
      };

      this.userProfileService.save({
        user_id: userId,
        experiment_bucket_map: experimentBucketMap,
      });

<<<<<<< HEAD
      this.logger.log(LOG_LEVEL.INFO, LOG_MESSAGES.SAVED_VARIATION, MODULE_NAME, variation.key, experiment.key, userId);
    } catch (ex) {
=======
      this.logger.log(
        LOG_LEVEL.INFO,
        LOG_MESSAGES.SAVED_VARIATION,
        MODULE_NAME,
        variation.key,
        experiment.key,
        userId,
      );
    } catch (ex: any) {
>>>>>>> efe2f6c7
      this.logger.log(LOG_LEVEL.ERROR, ERROR_MESSAGES.USER_PROFILE_SAVE_ERROR, MODULE_NAME, userId, ex.message);
    }
  }

  /**
   * Given a feature, user ID, and attributes, returns a decision response containing
   * an object representing a decision and decide reasons. If the user was bucketed into
   * a variation for the given feature and attributes, the decision object will have variation and
   * experiment properties (both objects), as well as a decisionSource property.
   * decisionSource indicates whether the decision was due to a rollout or an
   * experiment.
   * @param   {ProjectConfig}               configObj         The parsed project configuration object
   * @param   {FeatureFlag}                 feature           A feature flag object from project configuration
   * @param   {OptimizelyUserContext}       user              A user context
   * @param   {[key: string]: boolean}      options           Map of decide options
   * @return  {DecisionResponse}            DecisionResponse  DecisionResponse containing an object with experiment, variation, and decisionSource
   *                                                          properties and decide reasons. If the user was not bucketed into a variation, the variation
   *                                                          property in decision object is null.
   */
  getVariationForFeature(
    configObj: ProjectConfig,
    feature: FeatureFlag,
    user: OptimizelyUserContext,
    options: { [key: string]: boolean } = {}
  ): DecisionResponse<DecisionObj> {
    const decideReasons: (string | number)[][] = [];
    const decisionVariation = this.getVariationForFeatureExperiment(configObj, feature, user, options);
    decideReasons.push(...decisionVariation.reasons);
    const experimentDecision = decisionVariation.result;

    if (experimentDecision.variation !== null) {
      return {
        result: experimentDecision,
        reasons: decideReasons,
      };
    }

    const decisionRolloutVariation = this.getVariationForRollout(configObj, feature, user);
    decideReasons.push(...decisionRolloutVariation.reasons);
    const rolloutDecision = decisionRolloutVariation.result;
    const userId = user.getUserId();
    if (rolloutDecision.variation) {
      this.logger.log(LOG_LEVEL.DEBUG, LOG_MESSAGES.USER_IN_ROLLOUT, MODULE_NAME, userId, feature.key);
      decideReasons.push([LOG_MESSAGES.USER_IN_ROLLOUT, MODULE_NAME, userId, feature.key]);
      return {
        result: rolloutDecision,
        reasons: decideReasons,
      };
    }

    this.logger.log(LOG_LEVEL.DEBUG, LOG_MESSAGES.USER_NOT_IN_ROLLOUT, MODULE_NAME, userId, feature.key);
    decideReasons.push([LOG_MESSAGES.USER_NOT_IN_ROLLOUT, MODULE_NAME, userId, feature.key]);
    return {
      result: rolloutDecision,
      reasons: decideReasons,
    };
  }

  private getVariationForFeatureExperiment(
    configObj: ProjectConfig,
    feature: FeatureFlag,
    user: OptimizelyUserContext,
    options: { [key: string]: boolean } = {}
  ): DecisionResponse<DecisionObj> {
    const decideReasons: (string | number)[][] = [];
    let variationKey = null;
    let decisionVariation;
    let index;
    let variationForFeatureExperiment;

    // Check if the feature flag is under an experiment and the the user is bucketed into one of these experiments
    if (feature.experimentIds.length > 0) {
      // Evaluate each experiment ID and return the first bucketed experiment variation
      for (index = 0; index < feature.experimentIds.length; index++) {
        const experiment = getExperimentFromId(configObj, feature.experimentIds[index], this.logger);
        if (experiment) {
          decisionVariation = this.getVariationFromExperimentRule(configObj, feature.key, experiment, user, options);
          decideReasons.push(...decisionVariation.reasons);
          variationKey = decisionVariation.result;
          if (variationKey) {
            let variation = null;
            variation = experiment.variationKeyMap.get(variationKey);
            if (!variation) {
              variation = getFlagVariationByKey(configObj, feature.key, variationKey);
            }
            variationForFeatureExperiment = {
              experiment: experiment,
              variation: variation,
              decisionSource: DECISION_SOURCES.FEATURE_TEST,
            };

            return {
              result: variationForFeatureExperiment,
              reasons: decideReasons,
            };
          }
        }
      }
    } else {
      this.logger.log(LOG_LEVEL.DEBUG, LOG_MESSAGES.FEATURE_HAS_NO_EXPERIMENTS, MODULE_NAME, feature.key);
      decideReasons.push([LOG_MESSAGES.FEATURE_HAS_NO_EXPERIMENTS, MODULE_NAME, feature.key]);
    }

    variationForFeatureExperiment = {
      experiment: null,
      variation: null,
      decisionSource: DECISION_SOURCES.FEATURE_TEST,
    };

    return {
      result: variationForFeatureExperiment,
      reasons: decideReasons,
    };
  }

  private getVariationForRollout(
    configObj: ProjectConfig,
    feature: FeatureFlag,
    user: OptimizelyUserContext
  ): DecisionResponse<DecisionObj> {
    const decideReasons: (string | number)[][] = [];
    let decisionObj: DecisionObj;
    if (!feature.rolloutId) {
      this.logger.log(LOG_LEVEL.DEBUG, LOG_MESSAGES.NO_ROLLOUT_EXISTS, MODULE_NAME, feature.key);
      decideReasons.push([LOG_MESSAGES.NO_ROLLOUT_EXISTS, MODULE_NAME, feature.key]);
      decisionObj = {
        experiment: null,
        variation: null,
        decisionSource: DECISION_SOURCES.ROLLOUT,
      };

      return {
        result: decisionObj,
        reasons: decideReasons,
      };
    }

    const rollout = configObj.rolloutIdMap.get(feature.rolloutId);
    if (!rollout) {
      this.logger.log(LOG_LEVEL.ERROR, ERROR_MESSAGES.INVALID_ROLLOUT_ID, MODULE_NAME, feature.rolloutId, feature.key);
      decideReasons.push([ERROR_MESSAGES.INVALID_ROLLOUT_ID, MODULE_NAME, feature.rolloutId, feature.key]);
      decisionObj = {
        experiment: null,
        variation: null,
        decisionSource: DECISION_SOURCES.ROLLOUT,
      };
      return {
        result: decisionObj,
        reasons: decideReasons,
      };
    }

    const rolloutRules = rollout.experiments;
    if (rolloutRules.length === 0) {
      this.logger.log(LOG_LEVEL.ERROR, LOG_MESSAGES.ROLLOUT_HAS_NO_EXPERIMENTS, MODULE_NAME, feature.rolloutId);
      decideReasons.push([LOG_MESSAGES.ROLLOUT_HAS_NO_EXPERIMENTS, MODULE_NAME, feature.rolloutId]);
      decisionObj = {
        experiment: null,
        variation: null,
        decisionSource: DECISION_SOURCES.ROLLOUT,
      };
      return {
        result: decisionObj,
        reasons: decideReasons,
      };
    }
    let decisionVariation;
    let skipToEveryoneElse;
    let variation;
    let rolloutRule;
    let index = 0;
    while (index < rolloutRules.length) {
      decisionVariation = this.getVariationFromDeliveryRule(configObj, feature.key, rolloutRules, index, user);
      decideReasons.push(...decisionVariation.reasons);
      variation = decisionVariation.result;
      skipToEveryoneElse = decisionVariation.skipToEveryoneElse;
      if (variation) {
        rolloutRule = configObj.experimentIdMap.get(rolloutRules[index].id);
        decisionObj = {
          experiment: rolloutRule as Experiment,
          variation: variation,
          decisionSource: DECISION_SOURCES.ROLLOUT,
        };
        return {
          result: decisionObj,
          reasons: decideReasons,
        };
      }
      // the last rule is special for "Everyone Else"
      index = skipToEveryoneElse ? rolloutRules.length - 1 : index + 1;
    }

    decisionObj = {
      experiment: null,
      variation: null,
      decisionSource: DECISION_SOURCES.ROLLOUT,
    };

    return {
      result: decisionObj,
      reasons: decideReasons,
    };
  }

  /**
   * Get bucketing Id from user attributes.
   * @param   {string}          userId
   * @param   {UserAttributes}  attributes
   * @returns {string}          Bucketing Id if it is a string type in attributes, user Id otherwise.
   */
  private getBucketingId(userId: string, attributes?: UserAttributes): string {
    let bucketingId = userId;

    // If the bucketing ID key is defined in attributes, than use that in place of the userID for the murmur hash key
    if (
      attributes != null &&
      typeof attributes === 'object' &&
      attributes.hasOwnProperty(CONTROL_ATTRIBUTES.BUCKETING_ID)
    ) {
      if (typeof attributes[CONTROL_ATTRIBUTES.BUCKETING_ID] === 'string') {
        bucketingId = attributes[CONTROL_ATTRIBUTES.BUCKETING_ID];
        this.logger.log(LOG_LEVEL.DEBUG, LOG_MESSAGES.VALID_BUCKETING_ID, MODULE_NAME, bucketingId);
      } else {
        this.logger.log(LOG_LEVEL.WARNING, LOG_MESSAGES.BUCKETING_ID_NOT_STRING, MODULE_NAME);
      }
    }

    return bucketingId;
  }

  /**
   * Finds a validated forced decision for specific flagKey and optional ruleKey.
   * @param     {ProjectConfig}         config               A projectConfig.
   * @param     {OptimizelyUserContext} user                 A Optimizely User Context.
   * @param     {string}                flagKey              A flagKey.
   * @param     {ruleKey}               ruleKey              A ruleKey (optional).
   * @return    {DecisionResponse<Variation|null>}  DecisionResponse object containing valid variation object and decide reasons.
   */
  findValidatedForcedDecision(
    config: ProjectConfig,
    user: OptimizelyUserContext,
    flagKey: string,
    ruleKey?: string
  ): DecisionResponse<Variation | null> {
    const decideReasons: (string | number)[][] = [];
    const forcedDecision = user.getForcedDecision({ flagKey, ruleKey });
    let variation = null;
    let variationKey;
    const userId = user.getUserId();
    if (config && forcedDecision) {
      variationKey = forcedDecision.variationKey;
      variation = getFlagVariationByKey(config, flagKey, variationKey);
      if (variation) {
        if (ruleKey) {
          this.logger.log(
            LOG_LEVEL.INFO,
            LOG_MESSAGES.USER_HAS_FORCED_DECISION_WITH_RULE_SPECIFIED,
            variationKey,
            flagKey,
            ruleKey,
            userId
          );
          decideReasons.push([
            LOG_MESSAGES.USER_HAS_FORCED_DECISION_WITH_RULE_SPECIFIED,
            variationKey,
            flagKey,
            ruleKey,
            userId,
          ]);
        } else {
          this.logger.log(
            LOG_LEVEL.INFO,
            LOG_MESSAGES.USER_HAS_FORCED_DECISION_WITH_NO_RULE_SPECIFIED,
            variationKey,
            flagKey,
            userId
          );
          decideReasons.push([
            LOG_MESSAGES.USER_HAS_FORCED_DECISION_WITH_NO_RULE_SPECIFIED,
            variationKey,
            flagKey,
            userId,
          ]);
        }
      } else {
        if (ruleKey) {
          this.logger.log(
            LOG_LEVEL.INFO,
            LOG_MESSAGES.USER_HAS_FORCED_DECISION_WITH_RULE_SPECIFIED_BUT_INVALID,
            flagKey,
            ruleKey,
            userId
          );
          decideReasons.push([
            LOG_MESSAGES.USER_HAS_FORCED_DECISION_WITH_RULE_SPECIFIED_BUT_INVALID,
            flagKey,
            ruleKey,
            userId,
          ]);
        } else {
          this.logger.log(
            LOG_LEVEL.INFO,
            LOG_MESSAGES.USER_HAS_FORCED_DECISION_WITH_NO_RULE_SPECIFIED_BUT_INVALID,
            flagKey,
            userId
          );
          decideReasons.push([
            LOG_MESSAGES.USER_HAS_FORCED_DECISION_WITH_NO_RULE_SPECIFIED_BUT_INVALID,
            flagKey,
            userId,
          ]);
        }
      }
    }

    return {
      result: variation,
      reasons: decideReasons,
    };
  }

  /**
   * Removes forced variation for given userId and experimentKey
   * @param  {string} userId         String representing the user id
   * @param  {string} experimentId   Number representing the experiment id
   * @param  {string} experimentKey  Key representing the experiment id
   * @throws If the user id is not valid or not in the forced variation map
   */
  removeForcedVariation(userId: string, experimentId: string, experimentKey: string): void {
    if (!userId) {
      throw new Error(sprintf(ERROR_MESSAGES.INVALID_USER_ID, MODULE_NAME));
    }

    const forcedVariation = this.forcedVariationMap.get(userId);
    if (forcedVariation) {
      forcedVariation.delete(experimentId);
      this.logger.log(LOG_LEVEL.DEBUG, LOG_MESSAGES.VARIATION_REMOVED_FOR_USER, MODULE_NAME, experimentKey, userId);
    } else {
      throw new Error(sprintf(ERROR_MESSAGES.USER_NOT_IN_FORCED_VARIATION, MODULE_NAME, userId));
    }
  }

  /**
   * Sets forced variation for given userId and experimentKey
   * @param  {string} userId        String representing the user id
   * @param  {string} experimentId  Number representing the experiment id
   * @param  {number} variationId   Number representing the variation id
   * @throws If the user id is not valid
   */
  private setInForcedVariationMap(userId: string, experimentId: string, variationId: string): void {
    const experimentToVariationMap = this.forcedVariationMap.get(userId);
    if (experimentToVariationMap) {
      experimentToVariationMap.set(experimentId, variationId);
    } else {
      this.forcedVariationMap.set(userId, new Map([[experimentId, variationId]]));
    }

    this.logger.log(
      LOG_LEVEL.DEBUG,
      LOG_MESSAGES.USER_MAPPED_TO_FORCED_VARIATION,
      MODULE_NAME,
      variationId,
      experimentId,
      userId
    );
  }

  /**
   * Gets the forced variation key for the given user and experiment.
   * @param  {ProjectConfig}                  configObj         Object representing project configuration
   * @param  {string}                         experimentKey     Key for experiment.
   * @param  {string}                         userId            The user Id.
   * @return {DecisionResponse<string|null>}                    DecisionResponse containing variation which the given user and experiment
   *                                                            should be forced into and the decide reasons.
   */
  getForcedVariation(configObj: ProjectConfig, experimentKey: string, userId: string): DecisionResponse<string | null> {
    const decideReasons: (string | number)[][] = [];
    const experimentToVariationMap = this.forcedVariationMap.get(userId);
    if (!experimentToVariationMap) {
      this.logger.log(LOG_LEVEL.DEBUG, LOG_MESSAGES.USER_HAS_NO_FORCED_VARIATION, MODULE_NAME, userId);

      return {
        result: null,
        reasons: decideReasons,
      };
    }

    let experimentId;
    try {
      const experiment = getExperimentFromKey(configObj, experimentKey);
      if (experiment.hasOwnProperty('id')) {
        experimentId = experiment['id'];
      } else {
        // catching improperly formatted experiments
        this.logger.log(LOG_LEVEL.ERROR, ERROR_MESSAGES.IMPROPERLY_FORMATTED_EXPERIMENT, MODULE_NAME, experimentKey);
        decideReasons.push([ERROR_MESSAGES.IMPROPERLY_FORMATTED_EXPERIMENT, MODULE_NAME, experimentKey]);

        return {
          result: null,
          reasons: decideReasons,
        };
      }
    } catch (ex: any) {
      // catching experiment not in datafile
      this.logger.log(LOG_LEVEL.ERROR, ex.message);
      decideReasons.push(ex.message);

      return {
        result: null,
        reasons: decideReasons,
      };
    }

    const variationId = experimentToVariationMap.get(experimentId);
    if (!variationId) {
      this.logger.log(
        LOG_LEVEL.DEBUG,
        LOG_MESSAGES.USER_HAS_NO_FORCED_VARIATION_FOR_EXPERIMENT,
        MODULE_NAME,
        experimentKey,
        userId
      );
      return {
        result: null,
        reasons: decideReasons,
      };
    }

    const variationKey = getVariationKeyFromId(configObj, variationId);
    if (variationKey) {
      this.logger.log(
        LOG_LEVEL.DEBUG,
        LOG_MESSAGES.USER_HAS_FORCED_VARIATION,
        MODULE_NAME,
        variationKey,
        experimentKey,
        userId
      );
      decideReasons.push([LOG_MESSAGES.USER_HAS_FORCED_VARIATION, MODULE_NAME, variationKey, experimentKey, userId]);
    } else {
      this.logger.log(
        LOG_LEVEL.DEBUG,
        LOG_MESSAGES.USER_HAS_NO_FORCED_VARIATION_FOR_EXPERIMENT,
        MODULE_NAME,
        experimentKey,
        userId
      );
    }

    return {
      result: variationKey,
      reasons: decideReasons,
    };
  }

  /**
   * Sets the forced variation for a user in a given experiment
   * @param  {ProjectConfig}  configObj      Object representing project configuration
   * @param  {string}         experimentKey  Key for experiment.
   * @param  {string}         userId         The user Id.
   * @param  {string|null}    variationKey   Key for variation. If null, then clear the existing experiment-to-variation mapping
   * @return {boolean}     A boolean value that indicates if the set completed successfully.
   */
  setForcedVariation(
    configObj: ProjectConfig,
    experimentKey: string,
    userId: string,
    variationKey: string | null
  ): boolean {
    if (variationKey != null && !stringValidator.validate(variationKey)) {
      this.logger.log(LOG_LEVEL.ERROR, ERROR_MESSAGES.INVALID_VARIATION_KEY, MODULE_NAME);
      return false;
    }

    let experimentId;
    try {
      const experiment = getExperimentFromKey(configObj, experimentKey);
      if (experiment.hasOwnProperty('id')) {
        experimentId = experiment['id'];
      } else {
        // catching improperly formatted experiments
        this.logger.log(LOG_LEVEL.ERROR, ERROR_MESSAGES.IMPROPERLY_FORMATTED_EXPERIMENT, MODULE_NAME, experimentKey);
        return false;
      }
    } catch (ex: any) {
      // catching experiment not in datafile
      this.logger.log(LOG_LEVEL.ERROR, ex.message);
      return false;
    }

    if (variationKey == null) {
      try {
        this.removeForcedVariation(userId, experimentId, experimentKey);
        return true;
      } catch (ex: any) {
        this.logger.log(LOG_LEVEL.ERROR, ex.message);
        return false;
      }
    }

    const variationId = getVariationIdFromExperimentAndVariationKey(configObj, experimentKey, variationKey);

    if (!variationId) {
      this.logger.log(
        LOG_LEVEL.ERROR,
        ERROR_MESSAGES.NO_VARIATION_FOR_EXPERIMENT_KEY,
        MODULE_NAME,
        variationKey,
        experimentKey
      );
      return false;
    }

    try {
      this.setInForcedVariationMap(userId, experimentId, variationId);
      return true;
    } catch (ex: any) {
      this.logger.log(LOG_LEVEL.ERROR, ex.message);
      return false;
    }
  }

  getVariationFromExperimentRule(
    configObj: ProjectConfig,
    flagKey: string,
    rule: Experiment,
    user: OptimizelyUserContext,
    options: { [key: string]: boolean } = {}
  ): DecisionResponse<string | null> {
    const decideReasons: (string | number)[][] = [];

    // check forced decision first
    const forcedDecisionResponse = this.findValidatedForcedDecision(configObj, user, flagKey, rule.key);
    decideReasons.push(...forcedDecisionResponse.reasons);

    const forcedVariation = forcedDecisionResponse.result;
    if (forcedVariation) {
      return {
        result: forcedVariation.key,
        reasons: decideReasons,
      };
    }
    const decisionVariation = this.getVariation(configObj, rule, user, options);
    decideReasons.push(...decisionVariation.reasons);
    const variationKey = decisionVariation.result;

    return {
      result: variationKey,
      reasons: decideReasons,
    };
  }

  getVariationFromDeliveryRule(
    configObj: ProjectConfig,
    flagKey: string,
    rules: Experiment[],
    ruleIndex: number,
    user: OptimizelyUserContext
  ): DeliveryRuleResponse<Variation | null, boolean> {
    const decideReasons: (string | number)[][] = [];
    let skipToEveryoneElse = false;

    // check forced decision first
    const rule = rules[ruleIndex];
    const forcedDecisionResponse = this.findValidatedForcedDecision(configObj, user, flagKey, rule.key);
    decideReasons.push(...forcedDecisionResponse.reasons);

    const forcedVariation = forcedDecisionResponse.result;
    if (forcedVariation) {
      return {
        result: forcedVariation,
        reasons: decideReasons,
        skipToEveryoneElse,
      };
    }

    const userId = user.getUserId();
    const attributes = user.getAttributes();
    const bucketingId = this.getBucketingId(userId, attributes);
    const everyoneElse = ruleIndex === rules.length - 1;
    const loggingKey = everyoneElse ? 'Everyone Else' : ruleIndex + 1;

    let bucketedVariation = null;
    let bucketerVariationId;
    let bucketerParams;
    let decisionVariation;
    const decisionifUserIsInAudience = this.checkIfUserIsInAudience(
      configObj,
      rule,
      AUDIENCE_EVALUATION_TYPES.RULE,
      user,
      loggingKey
    );
    decideReasons.push(...decisionifUserIsInAudience.reasons);
    if (decisionifUserIsInAudience.result) {
      this.logger.log(
        LOG_LEVEL.DEBUG,
        LOG_MESSAGES.USER_MEETS_CONDITIONS_FOR_TARGETING_RULE,
        MODULE_NAME,
        userId,
        loggingKey
      );
      decideReasons.push([LOG_MESSAGES.USER_MEETS_CONDITIONS_FOR_TARGETING_RULE, MODULE_NAME, userId, loggingKey]);

      bucketerParams = this.buildBucketerParams(configObj, rule, bucketingId, userId);
      decisionVariation = bucket(bucketerParams);
      decideReasons.push(...decisionVariation.reasons);
      bucketerVariationId = decisionVariation.result;
      if (bucketerVariationId) {
        bucketedVariation = getVariationFromId(configObj, bucketerVariationId);
      }
      if (bucketedVariation) {
        this.logger.log(
          LOG_LEVEL.DEBUG,
          LOG_MESSAGES.USER_BUCKETED_INTO_TARGETING_RULE,
          MODULE_NAME,
          userId,
          loggingKey
        );
        decideReasons.push([LOG_MESSAGES.USER_BUCKETED_INTO_TARGETING_RULE, MODULE_NAME, userId, loggingKey]);
      } else if (!everyoneElse) {
        // skip this logging for EveryoneElse since this has a message not for EveryoneElse
        this.logger.log(
          LOG_LEVEL.DEBUG,
          LOG_MESSAGES.USER_NOT_BUCKETED_INTO_TARGETING_RULE,
          MODULE_NAME,
          userId,
          loggingKey
        );
        decideReasons.push([LOG_MESSAGES.USER_NOT_BUCKETED_INTO_TARGETING_RULE, MODULE_NAME, userId, loggingKey]);

        // skip the rest of rollout rules to the everyone-else rule if audience matches but not bucketed
        skipToEveryoneElse = true;
      }
    } else {
      this.logger.log(
        LOG_LEVEL.DEBUG,
        LOG_MESSAGES.USER_DOESNT_MEET_CONDITIONS_FOR_TARGETING_RULE,
        MODULE_NAME,
        userId,
        loggingKey
      );
      decideReasons.push([
        LOG_MESSAGES.USER_DOESNT_MEET_CONDITIONS_FOR_TARGETING_RULE,
        MODULE_NAME,
        userId,
        loggingKey,
      ]);
    }

    return {
      result: bucketedVariation,
      reasons: decideReasons,
      skipToEveryoneElse,
    };
  }
}

/**
 * Creates an instance of the DecisionService.
 * @param  {DecisionServiceOptions}     options       Configuration options
 * @return {Object}                     An instance of the DecisionService
 */
export function createDecisionService(options: DecisionServiceOptions): DecisionService {
  return new DecisionService(options);
}<|MERGE_RESOLUTION|>--- conflicted
+++ resolved
@@ -13,13 +13,8 @@
  * See the License for the specific language governing permissions and      *
  * limitations under the License.                                           *
  ***************************************************************************/
-<<<<<<< HEAD
-import { LogHandler } from '@optimizely/js-sdk-logging';
+import { LogHandler } from '../../modules/logging';
 import { sprintf, toObject } from '../../utils/fns';
-=======
-import { LogHandler } from '../../modules/logging';
-import { sprintf } from '../../utils/fns';
->>>>>>> efe2f6c7
 
 import fns from '../../utils/fns';
 import { bucket } from '../bucketer';
@@ -318,13 +313,8 @@
     configObj: ProjectConfig,
     experiment: Experiment,
     evaluationAttribute: string,
-<<<<<<< HEAD
-    attributes?: UserAttributes,
-    loggingKey?: string | number
-=======
     user: OptimizelyUserContext,
     loggingKey?: string | number,
->>>>>>> efe2f6c7
   ): DecisionResponse<boolean> {
     const decideReasons: (string | number)[][] = [];
     const experimentAudienceConditions = getExperimentAudienceConditions(configObj, experiment.id);
@@ -447,10 +437,6 @@
 
     try {
       return this.userProfileService.lookup(userId);
-<<<<<<< HEAD
-    } catch (ex) {
-      this.logger.log(LOG_LEVEL.ERROR, ERROR_MESSAGES.USER_PROFILE_LOOKUP_ERROR, MODULE_NAME, userId, ex.message);
-=======
     } catch (ex: any) {
       this.logger.log(
         LOG_LEVEL.ERROR,
@@ -459,7 +445,6 @@
         userId,
         ex.message,
       );
->>>>>>> efe2f6c7
     }
 
     return null;
@@ -492,10 +477,6 @@
         experiment_bucket_map: experimentBucketMap,
       });
 
-<<<<<<< HEAD
-      this.logger.log(LOG_LEVEL.INFO, LOG_MESSAGES.SAVED_VARIATION, MODULE_NAME, variation.key, experiment.key, userId);
-    } catch (ex) {
-=======
       this.logger.log(
         LOG_LEVEL.INFO,
         LOG_MESSAGES.SAVED_VARIATION,
@@ -505,7 +486,6 @@
         userId,
       );
     } catch (ex: any) {
->>>>>>> efe2f6c7
       this.logger.log(LOG_LEVEL.ERROR, ERROR_MESSAGES.USER_PROFILE_SAVE_ERROR, MODULE_NAME, userId, ex.message);
     }
   }
