--- conflicted
+++ resolved
@@ -102,15 +102,10 @@
   try {
     var indexToRemove;
     var typeToRemove;
-<<<<<<< HEAD
-
+    
     Object.keys(this.__notificationListeners).some(function(notificationType) {
-      var listenersForType = this.__notificationListeners[notificationType];      
-      fns.forEach(listenersForType, function (listenerEntry, i) {
-=======
-    fns.forOwn(this.__notificationListeners, function (listenersForType, notificationType) {
+      var listenersForType = this.__notificationListeners[notificationType];
       (listenersForType || []).every(function(listenerEntry, i) {
->>>>>>> 59cdad4d
         if (listenerEntry.id === listenerId) {
           indexToRemove = i;
           typeToRemove = notificationType;
