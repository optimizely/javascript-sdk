--- conflicted
+++ resolved
@@ -14,11 +14,7 @@
  * limitations under the License.
  */
 import { LogHandler, ErrorHandler } from '../../modules/logging';
-<<<<<<< HEAD
-import { objectValues } from '@utils/fns';
-=======
 import { objectValues } from '../../utils/fns';
->>>>>>> fff21e08
 import { NotificationListener, ListenerPayload } from '../../shared_types';
 
 import {
