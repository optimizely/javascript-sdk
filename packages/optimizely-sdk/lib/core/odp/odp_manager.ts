--- conflicted
+++ resolved
@@ -165,17 +165,13 @@
    * Sends an event to the ODP Server via the ODP Events API
    * @param {OdpEvent}  > ODP Event to send to event manager
    */
-<<<<<<< HEAD
   sendEvent({ type, action, identifiers, data }: OdpEvent): void {
-=======
-  public sendEvent({ type, action, identifiers, data }: OdpEvent): void {
     let mType = type;
 
-    if (typeof mType != 'string' || mType === '') {
+    if (typeof mType !== 'string' || mType === '') {
       mType = 'fullstack';
     }
 
->>>>>>> d79df980
     if (!this.enabled) {
       throw new Error(ERROR_MESSAGES.ODP_NOT_ENABLED);
     }
@@ -192,50 +188,13 @@
       throw new Error(ERROR_MESSAGES.ODP_SEND_EVENT_FAILED_EVENT_MANAGER_MISSING);
     }
 
-    if (typeof action != 'string' || action === '') {
+    if (typeof action !== 'string' || action === '') {
       throw new Error('ODP action is not valid (cannot be empty).');
     }
 
-    const normalizedIdentifiers = normalizeFsUserIdentifiers(identifiers);
-
-    this.eventManager.sendEvent(new OdpEvent(mType, action, normalizedIdentifiers, data));
   }
 
   abstract isVuidEnabled(): boolean;
 
-<<<<<<< HEAD
   abstract getVuid(): string | undefined;
-=======
-  public abstract getVuid(): string | undefined;
-}
-
-function normalizeFsUserIdentifiers(identifiers: Map<string, string>): Map<string, string> {
-  let fsUserId;
-  const mIdentifiers = structuredClone(identifiers);
-
-  if (identifiers.has('fs-user-id')) {
-    fsUserId = identifiers.get('fs-user-id');
-    mIdentifiers.delete('fs-user-id');
-  }
-
-  if (identifiers.has('FS-USER-ID')) {
-    if (fsUserId) {
-      throw new Error('Conflicting variant of fs_user_id.');
-    }
-
-    fsUserId = identifiers.get('FS-USER-ID');
-    mIdentifiers.delete('FS-USER-ID');
-  }
-
-  if (identifiers.has('FS_USER_ID')) {
-    if (fsUserId) {
-      throw new Error('Conflicting variant of fs_user_id.');
-    }
-
-    fsUserId = identifiers.get('FS_USER_ID');
-    mIdentifiers.delete('FS_USER_ID');
-  }
-
-  return mIdentifiers;
->>>>>>> d79df980
 }