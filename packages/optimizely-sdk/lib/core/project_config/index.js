--- conflicted
+++ resolved
@@ -78,14 +78,8 @@
       experiment.variationKeyMap = fns.keyBy(experiment.variations, 'key');
 
       // Creates { <variationId>: { key: <variationKey>, id: <variationId> } } mapping for quick lookup
-<<<<<<< HEAD
-      fns.assignIn(projectConfig.variationIdMap, fns.keyBy(experiment.variations, 'id'));
+      fns.assign(projectConfig.variationIdMap, fns.keyBy(experiment.variations, 'id'));
       jsSdkUtils.objectValues(experiment.variationKeyMap || {}).forEach(function (variation) {
-=======
-      fns.assign(projectConfig.variationIdMap, fns.keyBy(experiment.variations, 'id'));
-
-      fns.forOwn(experiment.variationKeyMap, function(variation) {
->>>>>>> a1c18ff8
         if (variation.variables) {
           projectConfig.variationVariableUsageMap[variation.id] = fns.keyBy(variation.variables, 'id');
         }
