--- conflicted
+++ resolved
@@ -60,13 +60,8 @@
     });
 
     projectConfig.rolloutIdMap = fns.keyBy(projectConfig.rollouts || [], 'id');
-<<<<<<< HEAD
-    jsSdkUtils.objectValues(projectConfig.rolloutIdMap || {}).forEach(function (rollout) {
-      fns.forEach(rollout.experiments || [], function(experiment) {
-=======
-    fns.forOwn(projectConfig.rolloutIdMap, function(rollout) {
+    jsSdkUtils.objectValues(projectConfig.rolloutIdMap || {}).forEach(function (rollout) {      
       (rollout.experiments || []).forEach(function(experiment) {
->>>>>>> 59cdad4d
         projectConfig.experiments.push(fns.cloneDeep(experiment));
         // Creates { <variationKey>: <variation> } map inside of the experiment
         experiment.variationKeyMap = fns.keyBy(experiment.variations, 'key');
