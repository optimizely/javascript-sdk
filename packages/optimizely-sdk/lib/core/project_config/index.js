--- conflicted
+++ resolved
@@ -171,7 +171,7 @@
    * @return {string|null} Attribute ID corresponding to the provided attribute key. Attribute key if it is a reserved attribute.
    */
   getAttributeId: function(projectConfig, attributeKey, logger) {
-<<<<<<< HEAD
+
     try {
       
       var attribute = projectConfig.attributeKeyMap[attributeKey];
@@ -185,19 +185,6 @@
       } else if (hasReservedPrefix) {
         return attributeKey;
       }
-=======
-    var attribute = projectConfig.attributeKeyMap[attributeKey];
-    var hasReservedPrefix = attributeKey.indexOf(RESERVED_ATTRIBUTE_PREFIX) === 0;
-    if (attribute) {
-      if (hasReservedPrefix) {
-        logger.log(LOG_LEVEL.WARN,
-                   sprintf('Attribute %s unexpectedly has reserved prefix %s; using attribute ID instead of reserved attribute name.', attributeKey, RESERVED_ATTRIBUTE_PREFIX));
-      }
-      return attribute.id;
-    } else if (hasReservedPrefix) {
-      return attributeKey;
-    }
->>>>>>> c9f8953d
 
       logger.log(LOG_LEVEL.DEBUG, sprintf(ERROR_MESSAGES.UNRECOGNIZED_ATTRIBUTE, MODULE_NAME, attributeKey));
     } catch (e) {
@@ -501,19 +488,10 @@
    */
   getForcedVariation: function(projectConfig, experimentKey, userId, logger) {
     try {
-<<<<<<< HEAD
       
       var experimentToVariationMap = projectConfig.forcedVariationMap[userId];
       if (!experimentToVariationMap) {
         logger.log(LOG_LEVEL.DEBUG, sprintf(LOG_MESSAGES.USER_HAS_NO_FORCED_VARIATION, MODULE_NAME, userId));
-=======
-      var experiment = this.getExperimentFromKey(projectConfig, experimentKey);
-      if (experiment.hasOwnProperty('id')) {
-        experimentId = experiment['id'];
-      } else {
-        // catching improperly formatted experiments
-        logger.log(LOG_LEVEL.ERROR, sprintf(ERROR_MESSAGES.IMPROPERLY_FORMATTED_EXPERIMENT, MODULE_NAME, experimentKey));
->>>>>>> c9f8953d
         return null;
       }
 
@@ -526,7 +504,7 @@
         } else {
           // catching improperly formatted experiments
           logger.log(LOG_LEVEL.ERROR, sprintf(ERROR_MESSAGES.IMPROPERLY_FORMATTED_EXPERIMENT, MODULE_NAME, experimentKey));
-          return null
+          return null;
         }
       } catch (ex) {
         // catching experiment not in datafile
