/**
 * Copyright 2019-2022, Optimizely
 *
 * Licensed under the Apache License, Version 2.0 (the "License");
 * you may not use this file except in compliance with the License.
 * You may obtain a copy of the License at
 *
 * http://www.apache.org/licenses/LICENSE-2.0
 *
 * Unless required by applicable law or agreed to in writing, software
 * distributed under the License is distributed on an "AS IS" BASIS,
 * WITHOUT WARRANTIES OR CONDITIONS OF ANY KIND, either express or implied.
 * See the License for the specific language governing permissions and
 * limitations under the License.
 */
<<<<<<< HEAD
import { getLogger } from '../../modules/logging';
import { sprintf } from '@utils/fns';
=======
import { getLogger } from '@optimizely/js-sdk-logging';
import { sprintf } from '../../utils/fns';
>>>>>>> 843c9c47

import { ERROR_MESSAGES } from '@utils/enums';
import { createOptimizelyConfig } from '../optimizely_config';
import {
  OnReadyResult,
  OptimizelyConfig,
  DatafileManager,
} from '../../shared_types';
import { ProjectConfig, toDatafile, tryCreatingProjectConfig } from '../project_config';

const logger = getLogger();
const MODULE_NAME = 'PROJECT_CONFIG_MANAGER';

interface ProjectConfigManagerConfig {
  // TODO[OASIS-6649]: Don't use object type
  // eslint-disable-next-line  @typescript-eslint/ban-types
  datafile?: string | object,
  jsonSchemaValidator?: {
    validate(jsonObject: unknown): boolean,
  };
  sdkKey?: string,
  datafileManager?: DatafileManager
}

/**
 * Return an error message derived from a thrown value. If the thrown value is
 * an error, return the error's message property. Otherwise, return a default
 * provided by the second argument.
 * @param  {Error|null}                   maybeError
 * @param  {string}                       defaultMessage
 * @return {string}
 */
function getErrorMessage(maybeError: Error | null, defaultMessage?: string): string {
  if (maybeError instanceof Error) {
    return maybeError.message;
  }
  return defaultMessage || 'Unknown error';
}

/**
 * ProjectConfigManager provides project config objects via its methods
 * getConfig and onUpdate. It uses a DatafileManager to fetch datafiles. It is
 * responsible for parsing and validating datafiles, and converting datafile
 * string into project config objects.
 * @param {ProjectConfigManagerConfig}    config
 */
export class ProjectConfigManager {
  private updateListeners: Array<(config: ProjectConfig) => void> = [];
  private configObj: ProjectConfig | null = null;
  private optimizelyConfigObj: OptimizelyConfig | null = null;
  private readyPromise: Promise<OnReadyResult>;
  public jsonSchemaValidator: { validate(jsonObject: unknown): boolean } | undefined;
  public datafileManager: DatafileManager | null = null;

  constructor(config: ProjectConfigManagerConfig) {
    try {
      this.jsonSchemaValidator = config.jsonSchemaValidator;

      if (!config.datafile && !config.sdkKey) {
        const datafileAndSdkKeyMissingError = new Error(sprintf(ERROR_MESSAGES.DATAFILE_AND_SDK_KEY_MISSING, MODULE_NAME));
        this.readyPromise = Promise.resolve({
          success: false,
          reason: getErrorMessage(datafileAndSdkKeyMissingError),
        });
        logger.error(datafileAndSdkKeyMissingError);
        return;
      }

      let handleNewDatafileException = null;
      if (config.datafile) {
        handleNewDatafileException = this.handleNewDatafile(config.datafile);
      }

      if (config.sdkKey &&  config.datafileManager) {
        this.datafileManager = config.datafileManager;
        this.datafileManager.start();
        this.readyPromise = this.datafileManager
          .onReady()
          .then(this.onDatafileManagerReadyFulfill.bind(this), this.onDatafileManagerReadyReject.bind(this));
        this.datafileManager.on('update', this.onDatafileManagerUpdate.bind(this));
      } else if (this.configObj) {
        this.readyPromise = Promise.resolve({
          success: true,
        });
      } else {
        this.readyPromise = Promise.resolve({
          success: false,
          reason: getErrorMessage(handleNewDatafileException, 'Invalid datafile'),
        });
      }
    } catch (ex) {
      logger.error(ex);
      this.readyPromise = Promise.resolve({
        success: false,
        reason: getErrorMessage(ex, 'Error in initialize'),
      });
    }
  }

  /**
   * Respond to datafile manager's onReady promise becoming fulfilled.
   * If there are validation or parse failures using the datafile provided by
   * DatafileManager, ProjectConfigManager's ready promise is resolved with an
   * unsuccessful result. Otherwise, ProjectConfigManager updates its own project
   * config object from the new datafile, and its ready promise is resolved with a
   * successful result.
   */
  private onDatafileManagerReadyFulfill(): OnReadyResult {
    if (this.datafileManager) {
      const newDatafileError = this.handleNewDatafile(this.datafileManager.get());
      if (newDatafileError) {
        return {
          success: false,
          reason: getErrorMessage(newDatafileError),
        };
      }
      return { success: true };
    }

    return {
      success: false,
      reason: getErrorMessage(null, 'Datafile manager is not provided'),
    }
  }

  /**
   * Respond to datafile manager's onReady promise becoming rejected.
   * When DatafileManager's onReady promise is rejected, there is no possibility
   * of obtaining a datafile. In this case, ProjectConfigManager's ready promise
   * is fulfilled with an unsuccessful result.
   * @param   {Error}   err
   * @returns {Object}
   */
  private onDatafileManagerReadyReject(err: Error): OnReadyResult {
    return {
      success: false,
      reason: getErrorMessage(err, 'Failed to become ready'),
    };
  }

  /**
   * Respond to datafile manager's update event. Attempt to update own config
   * object using latest datafile from datafile manager. Call own registered
   * update listeners if successful
   */
  private onDatafileManagerUpdate(): void {
    if (this.datafileManager) {
      this.handleNewDatafile(this.datafileManager.get());
    }
  }

  /**
   * Handle new datafile by attemping to create a new Project Config object. If successful and
   * the new config object's revision is newer than the current one, sets/updates the project config
   * and optimizely config object instance variables and returns null for the error. If unsuccessful,
   * the project config and optimizely config objects will not be updated, and the error is returned.
   * @param   {string | object}        newDatafile
   * @returns {Error|null}    error or null
   */
  // TODO[OASIS-6649]: Don't use object type
  // eslint-disable-next-line  @typescript-eslint/ban-types
  private handleNewDatafile(newDatafile: string | object): Error | null {
    const { configObj, error } = tryCreatingProjectConfig({
      datafile: newDatafile,
      jsonSchemaValidator: this.jsonSchemaValidator,
      logger: logger
    });

    if (error) {
      logger.error(error);
    } else {
      const oldRevision = this.configObj ? this.configObj.revision : 'null';
      if (configObj && oldRevision !== configObj.revision) {
        this.configObj = configObj;
        this.optimizelyConfigObj = null;
        this.updateListeners.forEach((listener) => listener(configObj));
      }
    }

    return error;
  }

  /**
   * Returns the current project config object, or null if no project config object
   * is available
   * @return {ProjectConfig|null}
   */
  getConfig(): ProjectConfig | null {
    return this.configObj;
  }

  /**
   * Returns the optimizely config object or null
   * @return {OptimizelyConfig|null}
   */
  getOptimizelyConfig(): OptimizelyConfig | null {
    if (!this.optimizelyConfigObj && this.configObj) {
      this.optimizelyConfigObj = createOptimizelyConfig(this.configObj, toDatafile(this.configObj));
    }
    return this.optimizelyConfigObj;
  }

  /**
   * Returns a Promise that fulfills when this ProjectConfigManager is ready to
   * use (meaning it has a valid project config object), or has failed to become
   * ready.
   *
   * Failure can be caused by the following:
   * - At least one of sdkKey or datafile is not provided in the constructor argument
   * - The provided datafile was invalid
   * - The datafile provided by the datafile manager was invalid
   * - The datafile manager failed to fetch a datafile
   *
   * The returned Promise is fulfilled with a result object containing these
   * properties:
   *    - success (boolean): True if this instance is ready to use with a valid
   *                         project config object, or false if it failed to
   *                         become ready
   *    - reason (string=):  If success is false, this is a string property with
   *                         an explanatory message.
   * @return {Promise}
   */
  onReady(): Promise<OnReadyResult> {
    return this.readyPromise;
  }

  /**
   * Add a listener for project config updates. The listener will be called
   * whenever this instance has a new project config object available.
   * Returns a dispose function that removes the subscription
   * @param  {Function} listener
   * @return {Function}
   */
  onUpdate(listener: (config: ProjectConfig) => void): (() => void) {
    this.updateListeners.push(listener);
    return () => {
      const index = this.updateListeners.indexOf(listener);
      if (index > -1) {
        this.updateListeners.splice(index, 1);
      }
    };
  }

  /**
   * Stop the internal datafile manager and remove all update listeners
   */
  stop(): void {
    if (this.datafileManager) {
      this.datafileManager.stop();
    }
    this.updateListeners = [];
  }
}

export function createProjectConfigManager(config: ProjectConfigManagerConfig): ProjectConfigManager {
  return new ProjectConfigManager(config);
}<|MERGE_RESOLUTION|>--- conflicted
+++ resolved
@@ -13,13 +13,8 @@
  * See the License for the specific language governing permissions and
  * limitations under the License.
  */
-<<<<<<< HEAD
 import { getLogger } from '../../modules/logging';
-import { sprintf } from '@utils/fns';
-=======
-import { getLogger } from '@optimizely/js-sdk-logging';
 import { sprintf } from '../../utils/fns';
->>>>>>> 843c9c47
 
 import { ERROR_MESSAGES } from '@utils/enums';
 import { createOptimizelyConfig } from '../optimizely_config';
