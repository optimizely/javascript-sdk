--- conflicted
+++ resolved
@@ -80,13 +80,6 @@
       config.isValidInstance = false;
     }
 
-    // Explicitly check for null or undefined
-    // prettier-ignore
-    if (config.skipJSONValidation == null) { // eslint-disable-line eqeqeq
-      config.skipJSONValidation = true;
-    }
-
-<<<<<<< HEAD
     var eventDispatcher;
     // prettier-ignore
     if (config.eventDispatcher == null) { // eslint-disable-line eqeqeq
@@ -115,22 +108,6 @@
         // always get the OptimizelyLogger facade from logging
         logger: logger,
         errorHandler: getErrorHandler(),
-=======
-      var eventDispatcher;
-      // prettier-ignore
-      if (config.eventDispatcher == null) { // eslint-disable-line eqeqeq
-        // only wrap the event dispatcher with pending events retry if the user didnt override
-        eventDispatcher = new eventProcessor.LocalStoragePendingEventsDispatcher({
-          eventDispatcher: defaultEventDispatcher,
-        });
-
-        if (!hasRetriedEvents) {
-          eventDispatcher.sendPendingEvents();
-          hasRetriedEvents = true;
-        }
-      } else {
-        eventDispatcher = config.eventDispatcher;
->>>>>>> b1436b6e
       }
     );
 
