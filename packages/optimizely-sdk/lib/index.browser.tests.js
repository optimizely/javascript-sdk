/**
 * Copyright 2016-2020, 2022 Optimizely
 *
 * Licensed under the Apache License, Version 2.0 (the "License");
 * you may not use this file except in compliance with the License.
 * You may obtain a copy of the License at
 *
 * http://www.apache.org/licenses/LICENSE-2.0
 *
 * Unless required by applicable law or agreed to in writing, software
 * distributed under the License is distributed on an "AS IS" BASIS,
 * WITHOUT WARRANTIES OR CONDITIONS OF ANY KIND, either express or implied.
 * See the License for the specific language governing permissions and
 * limitations under the License.
 */
<<<<<<< HEAD
import * as logging from './modules/logging/logger';
=======
import logging from './modules/logging/logger';
>>>>>>> fff21e08

import { assert } from 'chai';
import sinon from 'sinon';
import { default as eventProcessor } from './plugins/event_processor';
import Optimizely from './optimizely';
import testData from './tests/test_data';
import packageJSON from '../package.json';
import optimizelyFactory from './index.browser';
import configValidator from './utils/config_validator';
import eventProcessorConfigValidator from './utils/event_processor_config_validator';

var LocalStoragePendingEventsDispatcher = eventProcessor.LocalStoragePendingEventsDispatcher;

describe('javascript-sdk', function () {
  var clock;
  beforeEach(function () {
    sinon.stub(optimizelyFactory.eventDispatcher, 'dispatchEvent');
    clock = sinon.useFakeTimers(new Date());
  });

  afterEach(function () {
    optimizelyFactory.eventDispatcher.dispatchEvent.restore();
    clock.restore();
  });

  describe('APIs', function () {
    it('should expose logger, errorHandler, eventDispatcher and enums', function () {
      assert.isDefined(optimizelyFactory.logging);
      assert.isDefined(optimizelyFactory.logging.createLogger);
      assert.isDefined(optimizelyFactory.logging.createNoOpLogger);
      assert.isDefined(optimizelyFactory.errorHandler);
      assert.isDefined(optimizelyFactory.eventDispatcher);
      assert.isDefined(optimizelyFactory.enums);
    });

    describe('createInstance', function () {
      var fakeErrorHandler = { handleError: function () { } };
      var fakeEventDispatcher = { dispatchEvent: function () { } };
      var silentLogger;

      beforeEach(function () {
        silentLogger = optimizelyFactory.logging.createLogger({
          logLevel: optimizelyFactory.enums.LOG_LEVEL.INFO,
          logToConsole: false,
        });
        sinon.spy(console, 'error');
        sinon.stub(configValidator, 'validate');

        global.XMLHttpRequest = sinon.useFakeXMLHttpRequest();

        sinon.stub(LocalStoragePendingEventsDispatcher.prototype, 'sendPendingEvents');
      });

      afterEach(function () {
        LocalStoragePendingEventsDispatcher.prototype.sendPendingEvents.restore();
        optimizelyFactory.__internalResetRetryState();
        console.error.restore();
        configValidator.validate.restore();
        delete global.XMLHttpRequest
      });

      describe('when an eventDispatcher is not passed in', function () {
        it('should wrap the default eventDispatcher and invoke sendPendingEvents', function () {
          var optlyInstance = optimizelyFactory.createInstance({
            datafile: {},
            errorHandler: fakeErrorHandler,
            logger: silentLogger,
          });
          // Invalid datafile causes onReady Promise rejection - catch this error
          optlyInstance.onReady().catch(function () { });

          sinon.assert.calledOnce(LocalStoragePendingEventsDispatcher.prototype.sendPendingEvents);
        });
      });

      describe('when an eventDispatcher is passed in', function () {
        it('should NOT wrap the default eventDispatcher and invoke sendPendingEvents', function () {
          var optlyInstance = optimizelyFactory.createInstance({
            datafile: {},
            errorHandler: fakeErrorHandler,
            eventDispatcher: fakeEventDispatcher,
            logger: silentLogger,
          });
          // Invalid datafile causes onReady Promise rejection - catch this error
          optlyInstance.onReady().catch(function () { });

          sinon.assert.notCalled(LocalStoragePendingEventsDispatcher.prototype.sendPendingEvents);
        });
      });

      it('should invoke resendPendingEvents at most once', function () {
        var optlyInstance = optimizelyFactory.createInstance({
          datafile: {},
          errorHandler: fakeErrorHandler,
          logger: silentLogger,
        });
        // Invalid datafile causes onReady Promise rejection - catch this error
        optlyInstance.onReady().catch(function () { });

        sinon.assert.calledOnce(LocalStoragePendingEventsDispatcher.prototype.sendPendingEvents);

        optlyInstance = optimizelyFactory.createInstance({
          datafile: {},
          errorHandler: fakeErrorHandler,
          logger: silentLogger,
        });
        optlyInstance.onReady().catch(function () { });

        sinon.assert.calledOnce(LocalStoragePendingEventsDispatcher.prototype.sendPendingEvents);
      });

      it('should not throw if the provided config is not valid', function () {
        configValidator.validate.throws(new Error('Invalid config or something'));
        assert.doesNotThrow(function () {
          var optlyInstance = optimizelyFactory.createInstance({
            datafile: {},
            logger: silentLogger,
          });
          // Invalid datafile causes onReady Promise rejection - catch this error
          optlyInstance.onReady().catch(function () { });
        });
      });

      it('should create an instance of optimizely', function () {
        var optlyInstance = optimizelyFactory.createInstance({
          datafile: {},
          errorHandler: fakeErrorHandler,
          eventDispatcher: fakeEventDispatcher,
          logger: silentLogger,
        });
        // Invalid datafile causes onReady Promise rejection - catch this error
        optlyInstance.onReady().catch(function () { });

        assert.instanceOf(optlyInstance, Optimizely);
        assert.equal(optlyInstance.clientVersion, '4.9.2');
      });

      it('should set the JavaScript client engine and version', function () {
        var optlyInstance = optimizelyFactory.createInstance({
          datafile: {},
          errorHandler: fakeErrorHandler,
          eventDispatcher: fakeEventDispatcher,
          logger: silentLogger,
        });
        // Invalid datafile causes onReady Promise rejection - catch this error
        optlyInstance.onReady().catch(function () { });
        assert.equal('javascript-sdk', optlyInstance.clientEngine);
        assert.equal(packageJSON.version, optlyInstance.clientVersion);
      });

      it('should allow passing of "react-sdk" as the clientEngine', function () {
        var optlyInstance = optimizelyFactory.createInstance({
          clientEngine: 'react-sdk',
          datafile: {},
          errorHandler: fakeErrorHandler,
          eventDispatcher: fakeEventDispatcher,
          logger: silentLogger,
        });
        // Invalid datafile causes onReady Promise rejection - catch this error
        optlyInstance.onReady().catch(function () { });
        assert.equal('react-sdk', optlyInstance.clientEngine);
      });

      it('should activate with provided event dispatcher', function () {
        var optlyInstance = optimizelyFactory.createInstance({
          datafile: testData.getTestProjectConfig(),
          errorHandler: fakeErrorHandler,
          eventDispatcher: optimizelyFactory.eventDispatcher,
          logger: silentLogger,
        });
        var activate = optlyInstance.activate('testExperiment', 'testUser');
        assert.strictEqual(activate, 'control');
      });

      it('should be able to set and get a forced variation', function () {
        var optlyInstance = optimizelyFactory.createInstance({
          datafile: testData.getTestProjectConfig(),
          errorHandler: fakeErrorHandler,
          eventDispatcher: optimizelyFactory.eventDispatcher,
          logger: silentLogger,
        });

        var didSetVariation = optlyInstance.setForcedVariation('testExperiment', 'testUser', 'control');
        assert.strictEqual(didSetVariation, true);

        var variation = optlyInstance.getForcedVariation('testExperiment', 'testUser');
        assert.strictEqual(variation, 'control');
      });

      it('should be able to set and unset a forced variation', function () {
        var optlyInstance = optimizelyFactory.createInstance({
          datafile: testData.getTestProjectConfig(),
          errorHandler: fakeErrorHandler,
          eventDispatcher: optimizelyFactory.eventDispatcher,
          logger: silentLogger,
        });

        var didSetVariation = optlyInstance.setForcedVariation('testExperiment', 'testUser', 'control');
        assert.strictEqual(didSetVariation, true);

        var variation = optlyInstance.getForcedVariation('testExperiment', 'testUser');
        assert.strictEqual(variation, 'control');

        var didSetVariation2 = optlyInstance.setForcedVariation('testExperiment', 'testUser', null);
        assert.strictEqual(didSetVariation2, true);

        var variation2 = optlyInstance.getForcedVariation('testExperiment', 'testUser');
        assert.strictEqual(variation2, null);
      });

      it('should be able to set multiple experiments for one user', function () {
        var optlyInstance = optimizelyFactory.createInstance({
          datafile: testData.getTestProjectConfig(),
          errorHandler: fakeErrorHandler,
          eventDispatcher: optimizelyFactory.eventDispatcher,
          logger: silentLogger,
        });

        var didSetVariation = optlyInstance.setForcedVariation('testExperiment', 'testUser', 'control');
        assert.strictEqual(didSetVariation, true);

        var didSetVariation2 = optlyInstance.setForcedVariation(
          'testExperimentLaunched',
          'testUser',
          'controlLaunched'
        );
        assert.strictEqual(didSetVariation2, true);

        var variation = optlyInstance.getForcedVariation('testExperiment', 'testUser');
        assert.strictEqual(variation, 'control');

        var variation2 = optlyInstance.getForcedVariation('testExperimentLaunched', 'testUser');
        assert.strictEqual(variation2, 'controlLaunched');
      });

      it('should be able to set multiple experiments for one user, and unset one', function () {
        var optlyInstance = optimizelyFactory.createInstance({
          datafile: testData.getTestProjectConfig(),
          errorHandler: fakeErrorHandler,
          eventDispatcher: optimizelyFactory.eventDispatcher,
          logger: silentLogger,
        });

        var didSetVariation = optlyInstance.setForcedVariation('testExperiment', 'testUser', 'control');
        assert.strictEqual(didSetVariation, true);

        var didSetVariation2 = optlyInstance.setForcedVariation(
          'testExperimentLaunched',
          'testUser',
          'controlLaunched'
        );
        assert.strictEqual(didSetVariation2, true);

        var didSetVariation2 = optlyInstance.setForcedVariation('testExperimentLaunched', 'testUser', null);
        assert.strictEqual(didSetVariation2, true);

        var variation = optlyInstance.getForcedVariation('testExperiment', 'testUser');
        assert.strictEqual(variation, 'control');

        var variation2 = optlyInstance.getForcedVariation('testExperimentLaunched', 'testUser');
        assert.strictEqual(variation2, null);
      });

      it('should be able to set multiple experiments for one user, and reset one', function () {
        var optlyInstance = optimizelyFactory.createInstance({
          datafile: testData.getTestProjectConfig(),
          errorHandler: fakeErrorHandler,
          eventDispatcher: optimizelyFactory.eventDispatcher,
          logger: silentLogger,
        });

        var didSetVariation = optlyInstance.setForcedVariation('testExperiment', 'testUser', 'control');
        assert.strictEqual(didSetVariation, true);

        var didSetVariation2 = optlyInstance.setForcedVariation(
          'testExperimentLaunched',
          'testUser',
          'controlLaunched'
        );
        assert.strictEqual(didSetVariation2, true);

        var didSetVariation2 = optlyInstance.setForcedVariation(
          'testExperimentLaunched',
          'testUser',
          'variationLaunched'
        );
        assert.strictEqual(didSetVariation2, true);

        var variation = optlyInstance.getForcedVariation('testExperiment', 'testUser');
        assert.strictEqual(variation, 'control');

        var variation2 = optlyInstance.getForcedVariation('testExperimentLaunched', 'testUser');
        assert.strictEqual(variation2, 'variationLaunched');
      });

      it('should override bucketing when setForcedVariation is called', function () {
        var optlyInstance = optimizelyFactory.createInstance({
          datafile: testData.getTestProjectConfig(),
          errorHandler: fakeErrorHandler,
          eventDispatcher: optimizelyFactory.eventDispatcher,
          logger: silentLogger,
        });

        var didSetVariation = optlyInstance.setForcedVariation('testExperiment', 'testUser', 'control');
        assert.strictEqual(didSetVariation, true);

        var variation = optlyInstance.getVariation('testExperiment', 'testUser');
        assert.strictEqual(variation, 'control');

        var didSetVariation2 = optlyInstance.setForcedVariation('testExperiment', 'testUser', 'variation');
        assert.strictEqual(didSetVariation2, true);

        var variation = optlyInstance.getVariation('testExperiment', 'testUser');
        assert.strictEqual(variation, 'variation');
      });

      it('should override bucketing when setForcedVariation is called for a not running experiment', function () {
        var optlyInstance = optimizelyFactory.createInstance({
          datafile: testData.getTestProjectConfig(),
          errorHandler: fakeErrorHandler,
          eventDispatcher: optimizelyFactory.eventDispatcher,
          logger: silentLogger,
        });

        var didSetVariation = optlyInstance.setForcedVariation(
          'testExperimentNotRunning',
          'testUser',
          'controlNotRunning'
        );
        assert.strictEqual(didSetVariation, true);

        var variation = optlyInstance.getVariation('testExperimentNotRunning', 'testUser');
        assert.strictEqual(variation, null);
      });

      describe('when passing in logLevel', function () {
        beforeEach(function () {
          sinon.stub(logging, 'setLogLevel');
        });

        afterEach(function () {
          logging.setLogLevel.restore();
        });

        it('should call logging.setLogLevel', function () {
          optimizelyFactory.createInstance({
            datafile: testData.getTestProjectConfig(),
            logLevel: optimizelyFactory.enums.LOG_LEVEL.ERROR,
          });
          sinon.assert.calledOnce(logging.setLogLevel);
          sinon.assert.calledWithExactly(logging.setLogLevel, optimizelyFactory.enums.LOG_LEVEL.ERROR);
        });
      });

      describe('when passing in logger', function () {
        beforeEach(function () {
          sinon.stub(logging, 'setLogHandler');
        });

        afterEach(function () {
          logging.setLogHandler.restore();
        });

        it('should call logging.setLogHandler with the supplied logger', function () {
          var fakeLogger = { log: function () { } };
          optimizelyFactory.createInstance({
            datafile: testData.getTestProjectConfig(),
            logger: fakeLogger,
          });
          sinon.assert.calledOnce(logging.setLogHandler);
          sinon.assert.calledWithExactly(logging.setLogHandler, fakeLogger);
        });
      });

      describe('event processor configuration', function () {
        beforeEach(function () {
          sinon.stub(eventProcessor, 'createEventProcessor');
        });

        afterEach(function () {
          eventProcessor.createEventProcessor.restore();
        });

        it('should use default event flush interval when none is provided', function () {
          optimizelyFactory.createInstance({
            datafile: testData.getTestProjectConfigWithFeatures(),
            errorHandler: fakeErrorHandler,
            eventDispatcher: fakeEventDispatcher,
            logger: silentLogger,
          });
          sinon.assert.calledWithExactly(
            eventProcessor.createEventProcessor,
            sinon.match({
              flushInterval: 1000,
            })
          );
        });

        describe('with an invalid flush interval', function () {
          beforeEach(function () {
            sinon.stub(eventProcessorConfigValidator, 'validateEventFlushInterval').returns(false);
          });

          afterEach(function () {
            eventProcessorConfigValidator.validateEventFlushInterval.restore();
          });

          it('should ignore the event flush interval and use the default instead', function () {
            optimizelyFactory.createInstance({
              datafile: testData.getTestProjectConfigWithFeatures(),
              errorHandler: fakeErrorHandler,
              eventDispatcher: fakeEventDispatcher,
              logger: silentLogger,
              eventFlushInterval: ['invalid', 'flush', 'interval'],
            });
            sinon.assert.calledWithExactly(
              eventProcessor.createEventProcessor,
              sinon.match({
                flushInterval: 1000,
              })
            );
          });
        });

        describe('with a valid flush interval', function () {
          beforeEach(function () {
            sinon.stub(eventProcessorConfigValidator, 'validateEventFlushInterval').returns(true);
          });

          afterEach(function () {
            eventProcessorConfigValidator.validateEventFlushInterval.restore();
          });

          it('should use the provided event flush interval', function () {
            optimizelyFactory.createInstance({
              datafile: testData.getTestProjectConfigWithFeatures(),
              errorHandler: fakeErrorHandler,
              eventDispatcher: fakeEventDispatcher,
              logger: silentLogger,
              eventFlushInterval: 9000,
            });
            sinon.assert.calledWithExactly(
              eventProcessor.createEventProcessor,
              sinon.match({
                flushInterval: 9000,
              })
            );
          });
        });

        it('should use default event batch size when none is provided', function () {
          optimizelyFactory.createInstance({
            datafile: testData.getTestProjectConfigWithFeatures(),
            errorHandler: fakeErrorHandler,
            eventDispatcher: fakeEventDispatcher,
            logger: silentLogger,
          });
          sinon.assert.calledWithExactly(
            eventProcessor.createEventProcessor,
            sinon.match({
              batchSize: 10,
            })
          );
        });

        describe('with an invalid event batch size', function () {
          beforeEach(function () {
            sinon.stub(eventProcessorConfigValidator, 'validateEventBatchSize').returns(false);
          });

          afterEach(function () {
            eventProcessorConfigValidator.validateEventBatchSize.restore();
          });

          it('should ignore the event batch size and use the default instead', function () {
            optimizelyFactory.createInstance({
              datafile: testData.getTestProjectConfigWithFeatures(),
              errorHandler: fakeErrorHandler,
              eventDispatcher: fakeEventDispatcher,
              logger: silentLogger,
              eventBatchSize: null,
            });
            sinon.assert.calledWithExactly(
              eventProcessor.createEventProcessor,
              sinon.match({
                batchSize: 10,
              })
            );
          });
        });

        describe('with a valid event batch size', function () {
          beforeEach(function () {
            sinon.stub(eventProcessorConfigValidator, 'validateEventBatchSize').returns(true);
          });

          afterEach(function () {
            eventProcessorConfigValidator.validateEventBatchSize.restore();
          });

          it('should use the provided event batch size', function () {
            optimizelyFactory.createInstance({
              datafile: testData.getTestProjectConfigWithFeatures(),
              errorHandler: fakeErrorHandler,
              eventDispatcher: fakeEventDispatcher,
              logger: silentLogger,
              eventBatchSize: 300,
            });
            sinon.assert.calledWithExactly(
              eventProcessor.createEventProcessor,
              sinon.match({
                batchSize: 300,
              })
            );
          });
        });
      });
    });
  });
});<|MERGE_RESOLUTION|>--- conflicted
+++ resolved
@@ -13,11 +13,7 @@
  * See the License for the specific language governing permissions and
  * limitations under the License.
  */
-<<<<<<< HEAD
-import * as logging from './modules/logging/logger';
-=======
 import logging from './modules/logging/logger';
->>>>>>> fff21e08
 
 import { assert } from 'chai';
 import sinon from 'sinon';
