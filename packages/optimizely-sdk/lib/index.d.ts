/**
 * Copyright 2018-2020, Optimizely
 *
 * Licensed under the Apache License, Version 2.0 (the "License");
 * you may not use this file except in compliance with the License.
 * You may obtain a copy of the License at
 *
 * http://www.apache.org/licenses/LICENSE-2.0
 *
 * Unless required by applicable law or agreed to in writing, software
 * distributed under the License is distributed on an "AS IS" BASIS,
 * WITHOUT WARRANTIES OR CONDITIONS OF ANY KIND, either express or implied.
 * See the License for the specific language governing permissions and
 * limitations under the License.
 */

declare module '@optimizely/optimizely-sdk' {
  import { LogHandler, ErrorHandler } from '@optimizely/js-sdk-logging';
  import * as enums from '@optimizely/optimizely-sdk/lib/utils/enums';
  import * as logging from '@optimizely/optimizely-sdk/lib/plugins/logger';
  export { enums, logging };

  export function setLogger(logger: LogHandler | null): void;

  export function setLogLevel(level: enums.LOG_LEVEL | string): void;

  export function createInstance(config: Config): Client;

  export const errorHandler: ErrorHandler;

  export const eventDispatcher: EventDispatcher;

  interface DatafileOptions {
    autoUpdate?: boolean;
    updateInterval?: number;
    urlTemplate?: string;
    datafileAccessToken?: string;
  }

  // The options object given to Optimizely.createInstance.
  export interface Config {
    // TODO[OASIS-6649]: Don't use object type
    // eslint-disable-next-line  @typescript-eslint/ban-types
    datafile?: object | string;
    datafileOptions?: DatafileOptions;
    errorHandler?: ErrorHandler;
    eventDispatcher?: EventDispatcher;
    logger?: LogHandler;
    logLevel?:
      | enums.LOG_LEVEL.DEBUG
      | enums.LOG_LEVEL.ERROR
      | enums.LOG_LEVEL.INFO
      | enums.LOG_LEVEL.NOTSET
      | enums.LOG_LEVEL.WARNING;
    // TODO[OASIS-6649]: Don't use object type
    // eslint-disable-next-line  @typescript-eslint/ban-types
    jsonSchemaValidator?: object;
    userProfileService?: import('./shared_types').UserProfileService | null;
    eventBatchSize?: number;
    eventFlushInterval?: number;
    sdkKey?: string;
  }

  export interface Client {
    notificationCenter: NotificationCenter;
    activate(
      experimentKey: string,
      userId: string,
      attributes?: import('./shared_types').UserAttributes
    ): string | null;
    track(
      eventKey: string,
      userId: string,
      attributes?: import('./shared_types').UserAttributes,
      eventTags?: EventTags
    ): void;
    getVariation(
      experimentKey: string,
      userId: string,
      attributes?: import('./shared_types').UserAttributes
    ): string | null;
    setForcedVariation(experimentKey: string, userId: string, variationKey: string | null): boolean;
    getForcedVariation(experimentKey: string, userId: string): string | null;
    isFeatureEnabled(
      featureKey: string,
      userId: string,
      attributes?: import('./shared_types').UserAttributes
    ): boolean;
    getEnabledFeatures(
      userId: string,
      attributes?: import('./shared_types').UserAttributes
    ): string[];
    getFeatureVariable(
      featureKey: string,
      variableKey: string,
      userId: string,
      attributes?: import('./shared_types').UserAttributes
    ): unknown;
    getFeatureVariableBoolean(
      featureKey: string,
      variableKey: string,
      userId: string,
      attributes?: import('./shared_types').UserAttributes
    ): boolean | null;
    getFeatureVariableDouble(
      featureKey: string,
      variableKey: string,
      userId: string,
      attributes?: import('./shared_types').UserAttributes
    ): number | null;
    getFeatureVariableInteger(
      featureKey: string,
      variableKey: string,
      userId: string,
      attributes?: import('./shared_types').UserAttributes
    ): number | null;
    getFeatureVariableString(
      featureKey: string,
      variableKey: string,
      userId: string,
      attributes?: import('./shared_types').UserAttributes
    ): string | null;
    getFeatureVariableJSON(
      featureKey: string,
      variableKey: string,
      userId: string,
      attributes?: import('./shared_types').UserAttributes
    ): unknown;
    getAllFeatureVariables(
      featureKey: string,
      userId: string,
      attributes?: import('./shared_types').UserAttributes
    ): { [variableKey: string]: unknown };
    getOptimizelyConfig(): import('./shared_types').OptimizelyConfig | null;
    onReady(options?: { timeout?: number }): Promise<{ success: boolean; reason?: string }>;
    close(): Promise<{ success: boolean; reason?: string }>;
  }

  // An event to be submitted to Optimizely, enabling tracking the reach and impact of
  // tests and feature rollouts.
  export interface Event {
    // URL to which to send the HTTP request.
    url: string;
    // HTTP method with which to send the event.
    httpVerb: 'POST';
    // Value to send in the request body, JSON-serialized.
    // TODO[OASIS-6649]: Don't use any type
    // eslint-disable-next-line  @typescript-eslint/no-explicit-any
    params: any;
  }

  export interface EventDispatcher {
    /**
     * @param event
     *        Event being submitted for eventual dispatch.
     * @param callback
     *        After the event has at least been queued for dispatch, call this function to return
     *        control back to the Client.
     */
    dispatchEvent: (event: Event, callback: () => void) => void;
  }

  // NotificationCenter-related types
  export interface NotificationCenter {
    addNotificationListener<T extends ListenerPayload>(
      notificationType: string,
      callback: NotificationListener<T>
    ): number;
    removeNotificationListener(listenerId: number): boolean;
    clearAllNotificationListeners(): void;
    clearNotificationListeners(notificationType: enums.NOTIFICATION_TYPES): void;
  }

  export type NotificationListener<T extends ListenerPayload> = (notificationData: T) => void;

  export interface ListenerPayload {
    userId: string;
    attributes: import('./shared_types').UserAttributes;
  }

  export interface ActivateListenerPayload extends ListenerPayload {
    experiment: import('./shared_types').Experiment;
    variation: import('./shared_types').Variation;
    logEvent: Event;
  }

  export type EventTags = {
    [key: string]: string | number | boolean;
  };

  export interface TrackListenerPayload extends ListenerPayload {
    eventKey: string;
    eventTags: EventTags;
    logEvent: Event;
  }
<<<<<<< HEAD

  export interface Experiment {
    id: string;
    key: string;
    status: string;
    layerId: string;
    variations: Variation[];
    trafficAllocation: Array<{
      entityId: string;
      endOfRange: number;
    }>;
    audienceIds: string[];
    // TODO[OASIS-6649]: Don't use object type
    // eslint-disable-next-line  @typescript-eslint/ban-types
    forcedVariations: object;
  }

  export interface Variation {
    id: string;
    key: string;
  }

  // Information about past bucketing decisions for a user.
  export interface UserProfile {
    user_id: string;
    experiment_bucket_map: {
      [experiment_id: string]: {
        variation_id: string;
      };
    };
  }

  /**
   * Optimizely Config Entities
   */
  export interface OptimizelyVariable {
    id: string;
    key: string;
    type: string;
    value: string;
  }

  export interface OptimizelyVariation {
    id: string;
    key: string;
    featureEnabled?: boolean;
    variablesMap: {
      [variableKey: string]: OptimizelyVariable;
    };
  }

  export interface OptimizelyExperiment {
    id: string;
    key: string;
    variationsMap: {
      [variationKey: string]: OptimizelyVariation;
    };
  }

  export interface OptimizelyFeature {
    id: string;
    key: string;
    experimentsMap: {
      [experimentKey: string]: OptimizelyExperiment;
    };
    variablesMap: {
      [variableKey: string]: OptimizelyVariable;
    };
  }

  export interface OptimizelyConfig {
    experimentsMap: {
      [experimentKey: string]: OptimizelyExperiment;
    };
    featuresMap: {
      [featureKey: string]: OptimizelyFeature;
    };
    revision: string;
    getDatafile(): string;
  }
=======
>>>>>>> 90c5fdb6
}

declare module '@optimizely/optimizely-sdk/lib/utils/enums' {
  import { LogLevel } from '@optimizely/js-sdk-logging';

  export { LogLevel as LOG_LEVEL };

  export enum NOTIFICATION_TYPES {
    ACTIVATE = 'ACTIVATE:experiment, user_id,attributes, variation, event',
    DECISION = 'DECISION:type, userId, attributes, decisionInfo',
    OPTIMIZELY_CONFIG_UPDATE = 'OPTIMIZELY_CONFIG_UPDATE',
    TRACK = 'TRACK:event_key, user_id, attributes, event_tags, event',
  }
}

declare module '@optimizely/optimizely-sdk/lib/plugins/logger' {
  import * as enums from '@optimizely/optimizely-sdk/lib/utils/enums';
  import { LogHandler } from '@optimizely/js-sdk-logging';

  export interface LoggerConfig {
    logLevel?: enums.LOG_LEVEL;
    logToConsole?: boolean;
    prefix?: string;
  }
  export function createLogger(config?: LoggerConfig): LogHandler;
  export function createNoOpLogger(): LogHandler;
}

declare module '@optimizely/optimizely-sdk/lib/plugins/event_dispatcher' {}

declare module '@optimizely/optimizely-sdk/lib/utils/json_schema_validator' {}

declare module '@optimizely/optimizely-sdk/lib/plugins/error_handler' {}<|MERGE_RESOLUTION|>--- conflicted
+++ resolved
@@ -193,89 +193,6 @@
     eventTags: EventTags;
     logEvent: Event;
   }
-<<<<<<< HEAD
-
-  export interface Experiment {
-    id: string;
-    key: string;
-    status: string;
-    layerId: string;
-    variations: Variation[];
-    trafficAllocation: Array<{
-      entityId: string;
-      endOfRange: number;
-    }>;
-    audienceIds: string[];
-    // TODO[OASIS-6649]: Don't use object type
-    // eslint-disable-next-line  @typescript-eslint/ban-types
-    forcedVariations: object;
-  }
-
-  export interface Variation {
-    id: string;
-    key: string;
-  }
-
-  // Information about past bucketing decisions for a user.
-  export interface UserProfile {
-    user_id: string;
-    experiment_bucket_map: {
-      [experiment_id: string]: {
-        variation_id: string;
-      };
-    };
-  }
-
-  /**
-   * Optimizely Config Entities
-   */
-  export interface OptimizelyVariable {
-    id: string;
-    key: string;
-    type: string;
-    value: string;
-  }
-
-  export interface OptimizelyVariation {
-    id: string;
-    key: string;
-    featureEnabled?: boolean;
-    variablesMap: {
-      [variableKey: string]: OptimizelyVariable;
-    };
-  }
-
-  export interface OptimizelyExperiment {
-    id: string;
-    key: string;
-    variationsMap: {
-      [variationKey: string]: OptimizelyVariation;
-    };
-  }
-
-  export interface OptimizelyFeature {
-    id: string;
-    key: string;
-    experimentsMap: {
-      [experimentKey: string]: OptimizelyExperiment;
-    };
-    variablesMap: {
-      [variableKey: string]: OptimizelyVariable;
-    };
-  }
-
-  export interface OptimizelyConfig {
-    experimentsMap: {
-      [experimentKey: string]: OptimizelyExperiment;
-    };
-    featuresMap: {
-      [featureKey: string]: OptimizelyFeature;
-    };
-    revision: string;
-    getDatafile(): string;
-  }
-=======
->>>>>>> 90c5fdb6
 }
 
 declare module '@optimizely/optimizely-sdk/lib/utils/enums' {
