--- conflicted
+++ resolved
@@ -51,15 +51,11 @@
 
   export type DatafileOptions = import ('./shared_types').DatafileOptions;
 
-<<<<<<< HEAD
   export type SDKOptions = import ('./shared_types').SDKOptions;
-
-  export type OptimizelyOptions = import ('./shared_types').OptimizelyOptions;
-=======
+  
   export type UserProfileService = import('./shared_types').UserProfileService;
 
   export type UserProfile = import('./shared_types').UserProfile;
->>>>>>> 0576e46f
 
   // The options object given to Optimizely.createInstance.
   export interface Config {
