/**
 * Copyright 2021-2022, Optimizely
 *
 * Licensed under the Apache License, Version 2.0 (the "License");
 * you may not use this file except in compliance with the License.
 * You may obtain a copy of the License at
 *
 * http://www.apache.org/licenses/LICENSE-2.0
 *
 * Unless required by applicable law or agreed to in writing, software
 * distributed under the License is distributed on an "AS IS" BASIS,
 * WITHOUT WARRANTIES OR CONDITIONS OF ANY KIND, either express or implied.
 * See the License for the specific language governing permissions and
 * limitations under the License.
 */
 import {
    getLogger,
    setErrorHandler,
    getErrorHandler,
<<<<<<< HEAD
    LogLevel
=======
    LogLevel,
    setLogHandler,
    setLogLevel
>>>>>>> fff21e08
  } from './modules/logging';
import configValidator from './utils/config_validator';
import defaultErrorHandler from './plugins/error_handler';
import noOpEventDispatcher from './plugins/event_dispatcher/no_op';
import * as enums from './utils/enums';
import * as loggerPlugin from './plugins/logger';
import Optimizely from './optimizely';
import { createNotificationCenter } from './core/notification_center';
import { createForwardingEventProcessor } from './plugins/event_processor/forwarding_event_processor';
import { OptimizelyDecideOption, Client, ConfigLite } from './shared_types';
import { createNoOpDatafileManager } from './plugins/datafile_manager/no_op_datafile_manager';
  
const logger = getLogger();
setLogHandler(loggerPlugin.createLogger());
setLogLevel(LogLevel.ERROR);

/**
 * Creates an instance of the Optimizely class
 * @param  {ConfigLite} config
 * @return {Client|null} the Optimizely client object
 *                           null on error 
 */
 const createInstance = function(config: ConfigLite): Client | null {
  try {

    // TODO warn about setting per instance errorHandler / logger / logLevel
    let isValidInstance = false;

    if (config.errorHandler) {
      setErrorHandler(config.errorHandler);
    }
    if (config.logger) {
      setLogHandler(config.logger);
      // respect the logger's shouldLog functionality
      setLogLevel(LogLevel.NOTSET);
    }
    if (config.logLevel !== undefined) {
      setLogLevel(config.logLevel);
    }

    try {
      configValidator.validate(config);
      isValidInstance = true;
    } catch (ex) {
      logger.error(ex);
    }

    const errorHandler = getErrorHandler();
    const notificationCenter = createNotificationCenter({ logger: logger, errorHandler: errorHandler });
    const eventDispatcher = config.eventDispatcher || noOpEventDispatcher;
    const eventProcessor = createForwardingEventProcessor(eventDispatcher, notificationCenter);

    const optimizelyOptions = {
      clientEngine: enums.JAVASCRIPT_CLIENT_ENGINE,
      ...config,
      logger,
      errorHandler,
      datafileManager: createNoOpDatafileManager(),
      eventProcessor,
      notificationCenter,
      isValidInstance: isValidInstance,
    };

    const optimizely = new Optimizely(optimizelyOptions);
    return optimizely;
  } catch (e) {
    logger.error(e);
    return null;
  }
};

export {
  loggerPlugin as logging,
  defaultErrorHandler as errorHandler,
  noOpEventDispatcher as eventDispatcher,
  enums,
  setLogHandler as setLogger,
  setLogLevel,
  createInstance,
  OptimizelyDecideOption,
};

export default {
  logging: loggerPlugin,
  errorHandler: defaultErrorHandler,
  eventDispatcher: noOpEventDispatcher,
  enums,
  setLogger: setLogHandler,
  setLogLevel,
  createInstance,
  OptimizelyDecideOption,
};

export * from './export_types'<|MERGE_RESOLUTION|>--- conflicted
+++ resolved
@@ -17,13 +17,9 @@
     getLogger,
     setErrorHandler,
     getErrorHandler,
-<<<<<<< HEAD
-    LogLevel
-=======
     LogLevel,
     setLogHandler,
     setLogLevel
->>>>>>> fff21e08
   } from './modules/logging';
 import configValidator from './utils/config_validator';
 import defaultErrorHandler from './plugins/error_handler';
