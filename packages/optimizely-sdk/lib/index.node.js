/****************************************************************************
 * Copyright 2016-2017, 2019-2020 Optimizely, Inc. and contributors        *
 *                                                                          *
 * Licensed under the Apache License, Version 2.0 (the "License");          *
 * you may not use this file except in compliance with the License.         *
 * You may obtain a copy of the License at                                  *
 *                                                                          *
 *    http://www.apache.org/licenses/LICENSE-2.0                            *
 *                                                                          *
 * Unless required by applicable law or agreed to in writing, software      *
 * distributed under the License is distributed on an "AS IS" BASIS,        *
 * WITHOUT WARRANTIES OR CONDITIONS OF ANY KIND, either express or implied. *
 * See the License for the specific language governing permissions and      *
 * limitations under the License.                                           *
 ***************************************************************************/
<<<<<<< HEAD
import { 
  getLogger,
  setLogHandler,
  setLogLevel,
  setErrorHandler,
  getErrorHandler,
  LogLevel,
} from '@optimizely/js-sdk-logging';
=======
var logging = require('@optimizely/js-sdk-logging');
var configValidator = require('./utils/config_validator');
var defaultErrorHandler = require('./plugins/error_handler');
var defaultEventDispatcher = require('./plugins/event_dispatcher/index.node');
var enums = require('./utils/enums');
var fns = require('./utils/fns');
var loggerPlugin = require('./plugins/logger');
var Optimizely = require('./optimizely');
var eventProcessorConfigValidator = require('./utils/event_processor_config_validator');
>>>>>>> b1436b6e

import fns from './utils/fns';
import Optimizely from './optimizely';
import enums from './utils/enums';
import loggerPlugin from './plugins/logger';
import configValidator from './utils/config_validator';
import defaultErrorHandler from './plugins/error_handler';
import jsonSchemaValidator from './utils/json_schema_validator';
import defaultEventDispatcher from './plugins/event_dispatcher/index.node';
import eventProcessorConfigValidator from './utils/event_processor_config_validator';

var logger = getLogger();
setLogLevel(LogLevel.ERROR);

var DEFAULT_EVENT_BATCH_SIZE = 10;
var DEFAULT_EVENT_FLUSH_INTERVAL = 30000; // Unit is ms, default is 30s

/**
 * Creates an instance of the Optimizely class
 * @param  {Object} config
 * @param  {Object} config.datafile
 * @param  {Object} config.errorHandler
 * @param  {Object} config.eventDispatcher
 * @param  {Object} config.jsonSchemaValidator
 * @param  {Object} config.logger
 * @param  {Object} config.userProfileService
 * @param {Object} config.eventBatchSize
 * @param {Object} config.eventFlushInterval
 * @return {Object} the Optimizely object
 */
var createInstance = function(config) {
  try {
    var hasLogger = false;
    config = config || {};

    // TODO warn about setting per instance errorHandler / logger / logLevel
    if (config.errorHandler) {
      setErrorHandler(config.errorHandler);
    }
    if (config.logger) {
      // only set a logger in node if one is provided, by not setting we are noop-ing
      hasLogger = true;
      setLogHandler(config.logger);
      // respect the logger's shouldLog functionality
      setLogLevel(LogLevel.NOTSET);
    }
    if (config.logLevel !== undefined) {
      setLogLevel(config.logLevel);
    }

<<<<<<< HEAD
=======
  /**
   * Creates an instance of the Optimizely class
   * @param  {Object} config
   * @param  {Object} config.datafile
   * @param  {Object} config.errorHandler
   * @param  {Object} config.eventDispatcher
   * @param  {Object} config.logger
   * @param  {Object} config.userProfileService
   * @param {Object} config.eventBatchSize
   * @param {Object} config.eventFlushInterval
   * @return {Object} the Optimizely object
   */
  createInstance: function(config) {
>>>>>>> b1436b6e
    try {
      configValidator.validate(config);
      config.isValidInstance = true;
    } catch (ex) {
      if (hasLogger) {
        logger.error(ex);
      } else {
        console.error(ex.message);
      }
      config.isValidInstance = false;
    }

    config = fns.assign(
      {
        clientEngine: enums.NODE_CLIENT_ENGINE,
        eventBatchSize: DEFAULT_EVENT_BATCH_SIZE,
        eventDispatcher: defaultEventDispatcher,
        eventFlushInterval: DEFAULT_EVENT_FLUSH_INTERVAL,
        jsonSchemaValidator: jsonSchemaValidator,
        skipJSONValidation: false,
      },
      config,
      {
        // always get the OptimizelyLogger facade from logging
        logger: logger,
        errorHandler: getErrorHandler(),
      }
    );

<<<<<<< HEAD
    if (!eventProcessorConfigValidator.validateEventBatchSize(config.eventBatchSize)) {
      logger.warn('Invalid eventBatchSize %s, defaulting to %s', config.eventBatchSize, DEFAULT_EVENT_BATCH_SIZE);
      config.eventBatchSize = DEFAULT_EVENT_BATCH_SIZE;
    }
    if (!eventProcessorConfigValidator.validateEventFlushInterval(config.eventFlushInterval)) {
      logger.warn(
        'Invalid eventFlushInterval %s, defaulting to %s',
        config.eventFlushInterval,
        DEFAULT_EVENT_FLUSH_INTERVAL
=======
      config = fns.assign(
        {
          clientEngine: enums.NODE_CLIENT_ENGINE,
          eventBatchSize: DEFAULT_EVENT_BATCH_SIZE,
          eventDispatcher: defaultEventDispatcher,
          eventFlushInterval: DEFAULT_EVENT_FLUSH_INTERVAL,
        },
        config,
        {
          // always get the OptimizelyLogger facade from logging
          logger: logger,
          errorHandler: logging.getErrorHandler(),
        }
>>>>>>> b1436b6e
      );
      config.eventFlushInterval = DEFAULT_EVENT_FLUSH_INTERVAL;
    }

    return new Optimizely(config);
  } catch (e) {
    logger.error(e);
    return null;
  }
};

/**
 * Entry point into the Optimizely Node testing SDK
 */
export {
  loggerPlugin as logging,
  defaultErrorHandler as errorHandler,
  defaultEventDispatcher as eventDispatcher,
  enums,
  setLogHandler as setLogger,
  setLogLevel,
  createInstance,
}

export default {
  logging: loggerPlugin,
  errorHandler: defaultErrorHandler,
  eventDispatcher: defaultEventDispatcher,
  enums,
  setLogger: setLogHandler,
  setLogLevel,
  createInstance,
};<|MERGE_RESOLUTION|>--- conflicted
+++ resolved
@@ -13,7 +13,6 @@
  * See the License for the specific language governing permissions and      *
  * limitations under the License.                                           *
  ***************************************************************************/
-<<<<<<< HEAD
 import { 
   getLogger,
   setLogHandler,
@@ -22,17 +21,6 @@
   getErrorHandler,
   LogLevel,
 } from '@optimizely/js-sdk-logging';
-=======
-var logging = require('@optimizely/js-sdk-logging');
-var configValidator = require('./utils/config_validator');
-var defaultErrorHandler = require('./plugins/error_handler');
-var defaultEventDispatcher = require('./plugins/event_dispatcher/index.node');
-var enums = require('./utils/enums');
-var fns = require('./utils/fns');
-var loggerPlugin = require('./plugins/logger');
-var Optimizely = require('./optimizely');
-var eventProcessorConfigValidator = require('./utils/event_processor_config_validator');
->>>>>>> b1436b6e
 
 import fns from './utils/fns';
 import Optimizely from './optimizely';
@@ -40,7 +28,6 @@
 import loggerPlugin from './plugins/logger';
 import configValidator from './utils/config_validator';
 import defaultErrorHandler from './plugins/error_handler';
-import jsonSchemaValidator from './utils/json_schema_validator';
 import defaultEventDispatcher from './plugins/event_dispatcher/index.node';
 import eventProcessorConfigValidator from './utils/event_processor_config_validator';
 
@@ -56,7 +43,6 @@
  * @param  {Object} config.datafile
  * @param  {Object} config.errorHandler
  * @param  {Object} config.eventDispatcher
- * @param  {Object} config.jsonSchemaValidator
  * @param  {Object} config.logger
  * @param  {Object} config.userProfileService
  * @param {Object} config.eventBatchSize
@@ -83,22 +69,6 @@
       setLogLevel(config.logLevel);
     }
 
-<<<<<<< HEAD
-=======
-  /**
-   * Creates an instance of the Optimizely class
-   * @param  {Object} config
-   * @param  {Object} config.datafile
-   * @param  {Object} config.errorHandler
-   * @param  {Object} config.eventDispatcher
-   * @param  {Object} config.logger
-   * @param  {Object} config.userProfileService
-   * @param {Object} config.eventBatchSize
-   * @param {Object} config.eventFlushInterval
-   * @return {Object} the Optimizely object
-   */
-  createInstance: function(config) {
->>>>>>> b1436b6e
     try {
       configValidator.validate(config);
       config.isValidInstance = true;
@@ -117,8 +87,6 @@
         eventBatchSize: DEFAULT_EVENT_BATCH_SIZE,
         eventDispatcher: defaultEventDispatcher,
         eventFlushInterval: DEFAULT_EVENT_FLUSH_INTERVAL,
-        jsonSchemaValidator: jsonSchemaValidator,
-        skipJSONValidation: false,
       },
       config,
       {
@@ -128,7 +96,6 @@
       }
     );
 
-<<<<<<< HEAD
     if (!eventProcessorConfigValidator.validateEventBatchSize(config.eventBatchSize)) {
       logger.warn('Invalid eventBatchSize %s, defaulting to %s', config.eventBatchSize, DEFAULT_EVENT_BATCH_SIZE);
       config.eventBatchSize = DEFAULT_EVENT_BATCH_SIZE;
@@ -138,21 +105,6 @@
         'Invalid eventFlushInterval %s, defaulting to %s',
         config.eventFlushInterval,
         DEFAULT_EVENT_FLUSH_INTERVAL
-=======
-      config = fns.assign(
-        {
-          clientEngine: enums.NODE_CLIENT_ENGINE,
-          eventBatchSize: DEFAULT_EVENT_BATCH_SIZE,
-          eventDispatcher: defaultEventDispatcher,
-          eventFlushInterval: DEFAULT_EVENT_FLUSH_INTERVAL,
-        },
-        config,
-        {
-          // always get the OptimizelyLogger facade from logging
-          logger: logger,
-          errorHandler: logging.getErrorHandler(),
-        }
->>>>>>> b1436b6e
       );
       config.eventFlushInterval = DEFAULT_EVENT_FLUSH_INTERVAL;
     }
