--- conflicted
+++ resolved
@@ -17,13 +17,9 @@
   getLogger,
   setErrorHandler,
   getErrorHandler,
-<<<<<<< HEAD
-  LogLevel
-=======
   LogLevel,
   setLogHandler,
   setLogLevel
->>>>>>> fff21e08
 } from './modules/logging';
 import Optimizely from './optimizely';
 import * as enums from './utils/enums';
