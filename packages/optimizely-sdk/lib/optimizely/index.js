/****************************************************************************
 * Copyright 2016-2019, Optimizely, Inc. and contributors                   *
 *                                                                          *
 * Licensed under the Apache License, Version 2.0 (the "License");          *
 * you may not use this file except in compliance with the License.         *
 * You may obtain a copy of the License at                                  *
 *                                                                          *
 *    http://www.apache.org/licenses/LICENSE-2.0                            *
 *                                                                          *
 * Unless required by applicable law or agreed to in writing, software      *
 * distributed under the License is distributed on an "AS IS" BASIS,        *
 * WITHOUT WARRANTIES OR CONDITIONS OF ANY KIND, either express or implied. *
 * See the License for the specific language governing permissions and      *
 * limitations under the License.                                           *
 ***************************************************************************/

var fns = require('../utils/fns');
var attributesValidator = require('../utils/attributes_validator');
var decisionService = require('../core/decision_service');
var enums = require('../utils/enums');
var eventBuilder = require('../core/event_builder/index.js');
var EventDispatcherBridge = require('./event_dispatcher_bridge');
var eventHelpers = require('../core/event_builder/event_helpers');
var eventProcessor = require('@optimizely/js-sdk-event-processor');
var eventTagsValidator = require('../utils/event_tags_validator');
var notificationCenter = require('../core/notification_center');
var projectConfig = require('../core/project_config');
var projectConfigSchema = require('./project_config_schema');
var sprintf = require('@optimizely/js-sdk-utils').sprintf;
var userProfileServiceValidator = require('../utils/user_profile_service_validator');
var stringValidator = require('../utils/string_value_validator');
var configValidator = require('../utils/config_validator');

var ERROR_MESSAGES = enums.ERROR_MESSAGES;
var LOG_LEVEL = enums.LOG_LEVEL;
var LOG_MESSAGES = enums.LOG_MESSAGES;
var MODULE_NAME = 'OPTIMIZELY';
var DECISION_SOURCES = enums.DECISION_SOURCES;
var FEATURE_VARIABLE_TYPES = enums.FEATURE_VARIABLE_TYPES;
var DECISION_INFO_TYPES = enums.DECISION_INFO_TYPES;
var NOTIFICATION_TYPES = enums.NOTIFICATION_TYPES;

var DEFAULT_EVENT_MAX_QUEUE_SIZE = 1;
var DEFAULT_EVENT_FLUSH_INTERVAL = 5000;

/**
 * The Optimizely class
 * @param {Object} config
 * @param {string} config.clientEngine
 * @param {string} config.clientVersion
 * @param {Object} config.datafile
 * @param {Object} config.errorHandler
 * @param {Object} config.eventDispatcher
 * @param {Object} config.logger
 * @param {Object} config.skipJSONValidation
 * @param {Object} config.userProfileService
 * @param {Object} config.eventBatchSize
 * @param {Object} config.eventFlushInterval
 */
function Optimizely(config) {
  var clientEngine = config.clientEngine;
  if (clientEngine !== enums.NODE_CLIENT_ENGINE && clientEngine !== enums.JAVASCRIPT_CLIENT_ENGINE) {
    config.logger.log(LOG_LEVEL.INFO, sprintf(LOG_MESSAGES.INVALID_CLIENT_ENGINE, MODULE_NAME, clientEngine));
    clientEngine = enums.NODE_CLIENT_ENGINE;
  }

  this.clientEngine = clientEngine;
  this.clientVersion = config.clientVersion || enums.NODE_CLIENT_VERSION;
  this.errorHandler = config.errorHandler;
  this.eventDispatcher = new EventDispatcherBridge(config.eventDispatcher);
  this.isValidInstance = config.isValidInstance;
  this.logger = config.logger;

  try {
    configValidator.validateDatafile(config.datafile);
    if (typeof config.datafile === 'string' || config.datafile instanceof String) {
      config.datafile = JSON.parse(config.datafile);
    }

    if (config.skipJSONValidation === true) {
      this.configObj = projectConfig.createProjectConfig(config.datafile);
      this.logger.log(LOG_LEVEL.INFO, sprintf(LOG_MESSAGES.SKIPPING_JSON_VALIDATION, MODULE_NAME));
    } else {
      if (config.jsonSchemaValidator.validate(projectConfigSchema, config.datafile)) {
        this.configObj = projectConfig.createProjectConfig(config.datafile);
        this.logger.log(LOG_LEVEL.INFO, sprintf(LOG_MESSAGES.VALID_DATAFILE, MODULE_NAME));
      }
    }
  } catch (ex) {
    this.isValidInstance = false;
    this.logger.log(LOG_LEVEL.ERROR, ex.message);
    this.errorHandler.handleError(ex);
  }

  var userProfileService = null;
  if (config.userProfileService) {
    try {
      if (userProfileServiceValidator.validate(config.userProfileService)) {
        userProfileService = config.userProfileService;
        this.logger.log(LOG_LEVEL.INFO, sprintf(LOG_MESSAGES.VALID_USER_PROFILE_SERVICE, MODULE_NAME));
      }
    } catch (ex) {
      this.logger.log(LOG_LEVEL.WARNING, ex.message);
    }
  }

  this.decisionService = decisionService.createDecisionService({
    userProfileService: userProfileService,
    logger: this.logger,
  });

  this.notificationCenter = notificationCenter.createNotificationCenter({
    logger: this.logger,
    errorHandler: this.errorHandler,
  });

  this.eventProcessor = new eventProcessor.LogTierV1EventProcessor({
    dispatcher: this.eventDispatcher,
    flushInterval: config.eventFlushInterval || DEFAULT_EVENT_FLUSH_INTERVAL,
    maxQueueSize: config.eventBatchSize || DEFAULT_EVENT_MAX_QUEUE_SIZE,
  });
  this.eventProcessor.start();
}

/**
 * Buckets visitor and sends impression event to Optimizely.
 * @param  {string}      experimentKey
 * @param  {string}      userId
 * @param  {Object}      attributes
 * @return {string|null} variation key
 */
Optimizely.prototype.activate = function(experimentKey, userId, attributes) {
  try {
    if (!this.isValidInstance) {
      this.logger.log(LOG_LEVEL.ERROR, sprintf(LOG_MESSAGES.INVALID_OBJECT, MODULE_NAME, 'activate'));
      return null;
    }

    if (!this.__validateInputs({ experiment_key: experimentKey, user_id: userId }, attributes)) {
      return this.__notActivatingExperiment(experimentKey, userId);
    }

    try {
      var variationKey = this.getVariation(experimentKey, userId, attributes);
      if (variationKey === null) {
        return this.__notActivatingExperiment(experimentKey, userId);
      }

      // If experiment is not set to 'Running' status, log accordingly and return variation key
      if (!projectConfig.isRunning(this.configObj, experimentKey)) {
        var shouldNotDispatchActivateLogMessage = sprintf(
          LOG_MESSAGES.SHOULD_NOT_DISPATCH_ACTIVATE,
          MODULE_NAME,
          experimentKey
        );
        this.logger.log(LOG_LEVEL.DEBUG, shouldNotDispatchActivateLogMessage);
        return variationKey;
      }

      this._sendImpressionEvent(experimentKey, variationKey, userId, attributes);

      return variationKey;
    } catch (ex) {
      this.logger.log(LOG_LEVEL.ERROR, ex.message);
      var failedActivationLogMessage = sprintf(LOG_MESSAGES.NOT_ACTIVATING_USER, MODULE_NAME, userId, experimentKey);
      this.logger.log(LOG_LEVEL.INFO, failedActivationLogMessage);
      this.errorHandler.handleError(ex);
      return null;
    }
  } catch (e) {
    this.logger.log(LOG_LEVEL.ERROR, e.message);
    this.errorHandler.handleError(e);
    return null;
  }
};

/**
 * Create an impression event and call the event dispatcher's dispatch method to
 * send this event to Optimizely. Then use the notification center to trigger
 * any notification listeners for the ACTIVATE notification type.
 * @param {string} experimentKey  Key of experiment that was activated
 * @param {string} variationKey   Key of variation shown in experiment that was activated
 * @param {string} userId         ID of user to whom the variation was shown
 * @param {Object} attributes     Optional user attributes
 */
Optimizely.prototype._sendImpressionEvent = function(experimentKey, variationKey, userId, attributes) {
  var impressionEvent = eventHelpers.buildImpressionEvent({
    experimentKey: experimentKey,
    variationKey: variationKey,
    userId: userId,
    userAttributes: attributes,
    clientEngine: this.clientEngine,
    clientVersion: this.clientVersion,
    configObj: this.configObj,
  });
  // TODO is it okay to not pass a projectConfig as second argument
  this.eventProcessor.process(impressionEvent);
  this.__emitNotificationCenterActivate(experimentKey, variationKey, userId, attributes);
};

/**
 * Emit the ACTIVATE notification on the notificationCenter
 * @param {string} experimentKey  Key of experiment that was activated
 * @param {string} variationKey   Key of variation shown in experiment that was activated
 * @param {string} userId         ID of user to whom the variation was shown
 * @param {Object} attributes     Optional user attributes
 */
Optimizely.prototype.__emitNotificationCenterActivate = function(experimentKey, variationKey, userId, attributes) {
  var variationId = projectConfig.getVariationIdFromExperimentAndVariationKey(
    this.configObj,
    experimentKey,
    variationKey
  );
  var experimentId = projectConfig.getExperimentId(this.configObj, experimentKey);
  var impressionEventOptions = {
    attributes: attributes,
    clientEngine: this.clientEngine,
    clientVersion: this.clientVersion,
    configObj: this.configObj,
    experimentId: experimentId,
    userId: userId,
    variationId: variationId,
    logger: this.logger,
  };
  var impressionEvent = eventBuilder.getImpressionEvent(impressionEventOptions);
  var experiment = this.configObj.experimentKeyMap[experimentKey];
  var variation;
  if (experiment && experiment.variationKeyMap) {
    variation = experiment.variationKeyMap[variationKey];
  }
  this.notificationCenter.sendNotifications(
    NOTIFICATION_TYPES.ACTIVATE,
    {
      experiment: experiment,
      userId: userId,
      attributes: attributes,
      variation: variation,
      logEvent: impressionEvent
    }
  );
};

/**
 * Sends conversion event to Optimizely.
 * @param  {string} eventKey
 * @param  {string} userId
 * @param  {string} attributes
 * @param  {Object} eventTags Values associated with the event.
 */
Optimizely.prototype.track = function(eventKey, userId, attributes, eventTags) {
  try {
    if (!this.isValidInstance) {
      this.logger.log(LOG_LEVEL.ERROR, sprintf(LOG_MESSAGES.INVALID_OBJECT, MODULE_NAME, 'track'));
      return;
    }

    if (!this.__validateInputs({ user_id: userId, event_key: eventKey }, attributes, eventTags)) {
      return;
    }

    if (!projectConfig.eventWithKeyExists(this.configObj, eventKey)) {
      throw new Error(sprintf(ERROR_MESSAGES.INVALID_EVENT_KEY, MODULE_NAME, eventKey));
    }

    // remove null values from eventTags
    eventTags = this.__filterEmptyValues(eventTags);
    var conversionEvent = eventHelpers.buildConversionEvent({
      eventKey: eventKey,
      eventTags: eventTags,
      userId: userId,
      userAttributes: attributes,
      clientEngine: this.clientEngine,
      clientVersion: this.clientVersion,
      configObj: this.configObj,
    });
    // TODO is it okay to not pass a projectConfig as second argument
    this.eventProcessor.process(conversionEvent);
    this.__emitNotificationCenterTrack(eventKey, userId, attributes, eventTags);
  } catch (e) {
    this.logger.log(LOG_LEVEL.ERROR, e.message);
    this.errorHandler.handleError(e);
    var failedTrackLogMessage = sprintf(LOG_MESSAGES.NOT_TRACKING_USER, MODULE_NAME, userId);
    this.logger.log(LOG_LEVEL.INFO, failedTrackLogMessage);
  }
};

/**
 * Send TRACK event to notificationCenter
 * @param  {string} eventKey
 * @param  {string} userId
 * @param  {string} attributes
 * @param  {Object} eventTags Values associated with the event.
 */
Optimizely.prototype.__emitNotificationCenterTrack = function(eventKey, userId, attributes, eventTags) {
  try {
    var conversionEventOptions = {
      attributes: attributes,
      clientEngine: this.clientEngine,
      clientVersion: this.clientVersion,
      configObj: this.configObj,
      eventKey: eventKey,
      eventTags: eventTags,
      logger: this.logger,
      userId: userId,
    };
    var conversionEvent = eventBuilder.getConversionEvent(conversionEventOptions);

    this.notificationCenter.sendNotifications(NOTIFICATION_TYPES.TRACK, {
      eventKey: eventKey,
      userId: userId,
      attributes: attributes,
      eventTags: eventTags,
      logEvent: conversionEvent,
    });
  } catch (ex) {
    this.logger.log(LOG_LEVEL.ERROR, ex.message);
    this.errorHandler.handleError(ex);
  }
};

/**
 * Gets variation where visitor will be bucketed.
 * @param  {string}      experimentKey
 * @param  {string}      userId
 * @param  {Object}      attributes
 * @return {string|null} variation key
 */
Optimizely.prototype.getVariation = function(experimentKey, userId, attributes) {
  try {
    if (!this.isValidInstance) {
      this.logger.log(LOG_LEVEL.ERROR, sprintf(LOG_MESSAGES.INVALID_OBJECT, MODULE_NAME, 'getVariation'));
      return null;
    }

    try {
      if (!this.__validateInputs({ experiment_key: experimentKey, user_id: userId }, attributes)) {
        return null;
      }

      var experiment = this.configObj.experimentKeyMap[experimentKey];
      if (fns.isEmpty(experiment)) {
        this.logger.log(LOG_LEVEL.DEBUG, sprintf(ERROR_MESSAGES.INVALID_EXPERIMENT_KEY, MODULE_NAME, experimentKey));
        return null;
      }

      var variationKey = this.decisionService.getVariation(this.configObj, experimentKey, userId, attributes);
      this.notificationCenter.sendNotifications(
        NOTIFICATION_TYPES.DECISION,
        {
          type: DECISION_INFO_TYPES.EXPERIMENT,
          userId: userId,
          attributes: attributes || {},
          decisionInfo: {
            experimentKey: experimentKey,
            variationKey: variationKey,
          }
        }
      );

      return variationKey;
    } catch (ex) {
      this.logger.log(LOG_LEVEL.ERROR, ex.message);
      this.errorHandler.handleError(ex);
      return null;
    }
  } catch (e) {
    this.logger.log(LOG_LEVEL.ERROR, e.message);
    this.errorHandler.handleError(e);
    return null;
  }
};

/**
 * Force a user into a variation for a given experiment.
 * @param {string} experimentKey
 * @param {string} userId
 * @param {string|null} variationKey user will be forced into. If null, then clear the existing experiment-to-variation mapping.
 * @return boolean A boolean value that indicates if the set completed successfully.
 */
Optimizely.prototype.setForcedVariation = function(experimentKey, userId, variationKey) {
  if (!this.__validateInputs({ experiment_key: experimentKey, user_id: userId })) {
    return false;
  }

  try {
    return projectConfig.setForcedVariation(this.configObj, experimentKey, userId, variationKey, this.logger);
  } catch (ex) {
    this.logger.log(LOG_LEVEL.ERROR, ex.message);
    this.errorHandler.handleError(ex);
    return false;
  }
};

/**
 * Gets the forced variation for a given user and experiment.
 * @param  {string} experimentKey
 * @param  {string} userId
 * @return {string|null} The forced variation key.
 */
Optimizely.prototype.getForcedVariation = function(experimentKey, userId) {
  if (!this.__validateInputs({ experiment_key: experimentKey, user_id: userId })) {
    return null;
  }

  try {
    return projectConfig.getForcedVariation(this.configObj, experimentKey, userId, this.logger);
  } catch (ex) {
    this.logger.log(LOG_LEVEL.ERROR, ex.message);
    this.errorHandler.handleError(ex);
    return null;
  }
};

/**
 * Validate string inputs, user attributes and event tags.
 * @param  {string}  stringInputs   Map of string keys and associated values
 * @param  {Object}  userAttributes Optional parameter for user's attributes
 * @param  {Object}  eventTags      Optional parameter for event tags
 * @return {boolean} True if inputs are valid
 *
 */
Optimizely.prototype.__validateInputs = function(stringInputs, userAttributes, eventTags) {
  try {
    // Null, undefined or non-string user Id is invalid.
    if (stringInputs.hasOwnProperty('user_id')) {
      var userId = stringInputs.user_id;
      if (typeof userId !== 'string' || userId === null || userId === 'undefined') {
        throw new Error(sprintf(ERROR_MESSAGES.INVALID_INPUT_FORMAT, MODULE_NAME, 'user_id'));
      }

      delete stringInputs.user_id;
    }

    var inputKeys = Object.keys(stringInputs);
    for (var index = 0; index < inputKeys.length; index++) {
      var key = inputKeys[index];
      if (!stringValidator.validate(stringInputs[key])) {
        throw new Error(sprintf(ERROR_MESSAGES.INVALID_INPUT_FORMAT, MODULE_NAME, key));
      }
    }
    if (userAttributes) {
      attributesValidator.validate(userAttributes);
    }
    if (eventTags) {
      eventTagsValidator.validate(eventTags);
    }
    return true;
  } catch (ex) {
    this.logger.log(LOG_LEVEL.ERROR, ex.message);
    this.errorHandler.handleError(ex);
    return false;
  }
};

/**
 * Shows failed activation log message and returns null when user is not activated in experiment
 * @param  experimentKey
 * @param  userId
 * @return {null}
 */
Optimizely.prototype.__notActivatingExperiment = function(experimentKey, userId) {
  var failedActivationLogMessage = sprintf(LOG_MESSAGES.NOT_ACTIVATING_USER, MODULE_NAME, userId, experimentKey);
  this.logger.log(LOG_LEVEL.INFO, failedActivationLogMessage);
  return null;
};

/**
 * Filters out attributes/eventTags with null or undefined values
 * @param  map
 * @returns {Object} map
 */
Optimizely.prototype.__filterEmptyValues = function(map) {
  for (var key in map) {
    if (map.hasOwnProperty(key) && (map[key] === null || map[key] === undefined)) {
      delete map[key];
    }
  }
  return map;
};

/**
 * Returns true if the feature is enabled for the given user.
 * @param {string} featureKey   Key of feature which will be checked
 * @param {string} userId       ID of user which will be checked
 * @param {Object} attributes   Optional user attributes
 * @return {boolean}            True if the feature is enabled for the user, false otherwise
 */
Optimizely.prototype.isFeatureEnabled = function(featureKey, userId, attributes) {
  try {
    if (!this.isValidInstance) {
      this.logger.log(LOG_LEVEL.ERROR, sprintf(LOG_MESSAGES.INVALID_OBJECT, MODULE_NAME, 'isFeatureEnabled'));
      return false;
    }

    if (!this.__validateInputs({ feature_key: featureKey, user_id: userId }, attributes)) {
      return false;
    }

    var feature = projectConfig.getFeatureFromKey(this.configObj, featureKey, this.logger);
    if (!feature) {
      return false;
    }

    var featureEnabled = false;
    var experimentKey = null;
    var variationKey = null;
    var decision = this.decisionService.getVariationForFeature(this.configObj, feature, userId, attributes);
    var variation = decision.variation;
    
    if (!!variation) {
      featureEnabled = variation.featureEnabled;
      if (decision.decisionSource === DECISION_SOURCES.EXPERIMENT) {
        experimentKey = decision.experiment.key;
        variationKey = decision.variation.key;
        // got a variation from the exp, so we track the impression
        this._sendImpressionEvent(decision.experiment.key, decision.variation.key, userId, attributes);
      }
    }
    
    if (featureEnabled === true) {
      this.logger.log(LOG_LEVEL.INFO, sprintf(LOG_MESSAGES.FEATURE_ENABLED_FOR_USER, MODULE_NAME, featureKey, userId));
    } else {
      this.logger.log(LOG_LEVEL.INFO, sprintf(LOG_MESSAGES.FEATURE_NOT_ENABLED_FOR_USER, MODULE_NAME, featureKey, userId));
      featureEnabled = false;
    }

    this.notificationCenter.sendNotifications(
      enums.NOTIFICATION_TYPES.DECISION,
      {
        type: DECISION_INFO_TYPES.FEATURE,
        userId: userId,
        attributes: attributes || {},
        decisionInfo: {
          featureKey: featureKey,
          featureEnabled: featureEnabled,
          source: decision.decisionSource,
          sourceExperimentKey: experimentKey,
          sourceVariationKey: variationKey,
        }
      }
    );

    return featureEnabled;
  } catch (e) {
    this.logger.log(LOG_LEVEL.ERROR, e.message);
    this.errorHandler.handleError(e);
    return false;
  }
};

/**
 * Returns an Array containing the keys of all features in the project that are
 * enabled for the given user.
 * @param {string} userId
 * @param {Object} attributes
 * @return {Array} Array of feature keys (strings)
 */
Optimizely.prototype.getEnabledFeatures = function(userId, attributes) {
  try {
    var enabledFeatures = [];
    if (!this.isValidInstance) {
      this.logger.log(LOG_LEVEL.ERROR, sprintf(LOG_MESSAGES.INVALID_OBJECT, MODULE_NAME, 'getEnabledFeatures'));
      return enabledFeatures;
    }

    if (!this.__validateInputs({ user_id: userId })) {
      return enabledFeatures;
    }

    fns.forOwn(
      this.configObj.featureKeyMap,
      function(feature) {
        if (this.isFeatureEnabled(feature.key, userId, attributes)) {
          enabledFeatures.push(feature.key);
        }
      }.bind(this)
    );

    return enabledFeatures;
  } catch (e) {
    this.logger.log(LOG_LEVEL.ERROR, e.message);
    this.errorHandler.handleError(e);
    return [];
  }
};

/**
 * Helper method to get the value for a variable of a certain type attached to a
 * feature flag. Returns null if the feature key is invalid, the variable key is
 * invalid, the given variable type does not match the variable's actual type,
 * or the variable value cannot be cast to the required type.
 *
 * @param {string} featureKey   Key of the feature whose variable's value is
 *                              being accessed
 * @param {string} variableKey  Key of the variable whose value is being
 *                              accessed
 * @param {string} variableType Type of the variable whose value is being
 *                              accessed (must be one of FEATURE_VARIABLE_TYPES
 *                              in lib/utils/enums/index.js)
 * @param {string} userId       ID for the user
 * @param {Object} attributes   Optional user attributes
 * @return {*}                  Value of the variable cast to the appropriate
 *                              type, or null if the feature key is invalid, the
 *                              variable key is invalid, or there is a mismatch
 *                              with the type of the variable
 */
Optimizely.prototype._getFeatureVariableForType = function(featureKey, variableKey, variableType, userId, attributes) {
  if (!this.isValidInstance) {
    var apiName = 'getFeatureVariable' + variableType.charAt(0).toUpperCase() + variableType.slice(1);
    this.logger.log(LOG_LEVEL.ERROR, sprintf(LOG_MESSAGES.INVALID_OBJECT, MODULE_NAME, apiName));
    return null;
  }

  if (!this.__validateInputs({ feature_key: featureKey, variable_key: variableKey, user_id: userId }, attributes)) {
    return null;
  }

  var featureFlag = projectConfig.getFeatureFromKey(this.configObj, featureKey, this.logger);
  if (!featureFlag) {
    return null;
  }

  var variable = projectConfig.getVariableForFeature(this.configObj, featureKey, variableKey, this.logger);
  if (!variable) {
    return null;
  }

  if (variable.type !== variableType) {
    this.logger.log(
      LOG_LEVEL.WARNING,
      sprintf(LOG_MESSAGES.VARIABLE_REQUESTED_WITH_WRONG_TYPE, MODULE_NAME, variableType, variable.type)
    );
    return null;
  }

<<<<<<< HEAD
=======
  var decision = this.decisionService.getVariationForFeature(this.configObj, featureFlag, userId, attributes);
>>>>>>> 6d1a3207
  var variableValue;
  var featureEnabled = false;
  var decision = this.decisionService.getVariationForFeature(featureFlag, userId, attributes);
  
  if (decision.variation !== null) {
    featureEnabled = decision.variation.featureEnabled;
    variableValue = projectConfig.getVariableValueForVariation(this.configObj, variable, decision.variation, this.logger);
    this.logger.log(LOG_LEVEL.INFO, sprintf(LOG_MESSAGES.USER_RECEIVED_VARIABLE_VALUE, MODULE_NAME, variableKey, featureFlag.key, variableValue, userId));
  } else {
    variableValue = variable.defaultValue;
    this.logger.log(LOG_LEVEL.INFO, sprintf(LOG_MESSAGES.USER_RECEIVED_DEFAULT_VARIABLE_VALUE, MODULE_NAME, userId, variableKey, featureFlag.key));
  }

  var experimentKey = null;
  var variationKey = null;
  if (decision.decisionSource === DECISION_SOURCES.EXPERIMENT) {
    experimentKey = decision.experiment.key;
    variationKey = decision.variation.key;
  }

  var typeCastedValue = projectConfig.getTypeCastValue(variableValue, variableType, this.logger);
  this.notificationCenter.sendNotifications(
    enums.NOTIFICATION_TYPES.DECISION,
    {
      type: DECISION_INFO_TYPES.FEATURE_VARIABLE,
      userId: userId,
      attributes: attributes || {},
      decisionInfo: {
        featureKey: featureKey,
        featureEnabled: featureEnabled,
        variableKey: variableKey,
        variableValue: typeCastedValue,
        variableType: variableType,
        source: decision.decisionSource,
        sourceExperimentKey: experimentKey,
        sourceVariationKey: variationKey
      }
    }
  );
  return typeCastedValue;
};

/**
 * Returns value for the given boolean variable attached to the given feature
 * flag.
 * @param {string} featureKey   Key of the feature whose variable's value is
 *                              being accessed
 * @param {string} variableKey  Key of the variable whose value is being
 *                              accessed
 * @param {string} userId       ID for the user
 * @param {Object} attributes   Optional user attributes
 * @return {boolean|null}       Boolean value of the variable, or null if the
 *                              feature key is invalid, the variable key is
 *                              invalid, or there is a mismatch with the type
 *                              of the variable
 */
Optimizely.prototype.getFeatureVariableBoolean = function(featureKey, variableKey, userId, attributes) {
  try {
    return this._getFeatureVariableForType(featureKey, variableKey, FEATURE_VARIABLE_TYPES.BOOLEAN, userId, attributes);
  } catch (e) {
    this.logger.log(LOG_LEVEL.ERROR, e.message);
    this.errorHandler.handleError(e);
    return null;
  }
};

/**
 * Returns value for the given double variable attached to the given feature
 * flag.
 * @param {string} featureKey   Key of the feature whose variable's value is
 *                              being accessed
 * @param {string} variableKey  Key of the variable whose value is being
 *                              accessed
 * @param {string} userId       ID for the user
 * @param {Object} attributes   Optional user attributes
 * @return {number|null}        Number value of the variable, or null if the
 *                              feature key is invalid, the variable key is
 *                              invalid, or there is a mismatch with the type
 *                              of the variable
 */
Optimizely.prototype.getFeatureVariableDouble = function(featureKey, variableKey, userId, attributes) {
  try {
    return this._getFeatureVariableForType(featureKey, variableKey, FEATURE_VARIABLE_TYPES.DOUBLE, userId, attributes);
  } catch (e) {
    this.logger.log(LOG_LEVEL.ERROR, e.message);
    this.errorHandler.handleError(e);
    return null;
  }
};

/**
 * Returns value for the given integer variable attached to the given feature
 * flag.
 * @param {string} featureKey   Key of the feature whose variable's value is
 *                              being accessed
 * @param {string} variableKey  Key of the variable whose value is being
 *                              accessed
 * @param {string} userId       ID for the user
 * @param {Object} attributes   Optional user attributes
 * @return {number|null}        Number value of the variable, or null if the
 *                              feature key is invalid, the variable key is
 *                              invalid, or there is a mismatch with the type
 *                              of the variable
 */
Optimizely.prototype.getFeatureVariableInteger = function(featureKey, variableKey, userId, attributes) {
  try {
    return this._getFeatureVariableForType(featureKey, variableKey, FEATURE_VARIABLE_TYPES.INTEGER, userId, attributes);
  } catch (e) {
    this.logger.log(LOG_LEVEL.ERROR, e.message);
    this.errorHandler.handleError(e);
    return null;
  }
};

/**
 * Returns value for the given string variable attached to the given feature
 * flag.
 * @param {string} featureKey   Key of the feature whose variable's value is
 *                              being accessed
 * @param {string} variableKey  Key of the variable whose value is being
 *                              accessed
 * @param {string} userId       ID for the user
 * @param {Object} attributes   Optional user attributes
 * @return {string|null}        String value of the variable, or null if the
 *                              feature key is invalid, the variable key is
 *                              invalid, or there is a mismatch with the type
 *                              of the variable
 */
Optimizely.prototype.getFeatureVariableString = function(featureKey, variableKey, userId, attributes) {
  try {
    return this._getFeatureVariableForType(featureKey, variableKey, FEATURE_VARIABLE_TYPES.STRING, userId, attributes);
  } catch (e) {
    this.logger.log(LOG_LEVEL.ERROR, e.message);
    this.errorHandler.handleError(e);
    return null;
  }
};

/**
 * Cleanup method for killing an running timers and flushing eventQueue
 */
Optimizely.prototype.close = function() {
  try {
    this.eventProcessor.stop();
  } catch (e) {
    this.logger.log(LOG_LEVEL.ERROR, e.message);
    this.errorHandler.handleError(e);
  }
};

module.exports = Optimizely;<|MERGE_RESOLUTION|>--- conflicted
+++ resolved
@@ -633,13 +633,9 @@
     return null;
   }
 
-<<<<<<< HEAD
-=======
-  var decision = this.decisionService.getVariationForFeature(this.configObj, featureFlag, userId, attributes);
->>>>>>> 6d1a3207
   var variableValue;
   var featureEnabled = false;
-  var decision = this.decisionService.getVariationForFeature(featureFlag, userId, attributes);
+  var decision = this.decisionService.getVariationForFeature(this.configObj, featureFlag, userId, attributes);
   
   if (decision.variation !== null) {
     featureEnabled = decision.variation.featureEnabled;
