--- conflicted
+++ resolved
@@ -376,14 +376,10 @@
         return null;
       }
 
-<<<<<<< HEAD
       var variationKey = this.decisionService.getVariation(configObj, experimentKey, userId, attributes);
-=======
-      var variationKey = this.decisionService.getVariation(this.configObj, experimentKey, userId, attributes);
-      var decisionNotificationType = projectConfig.isFeatureExperiment(this.configObj, experiment.id) ? DECISION_NOTIFICATION_TYPES.FEATURE_TEST :
+      var decisionNotificationType = projectConfig.isFeatureExperiment(configObj, experiment.id) ? DECISION_NOTIFICATION_TYPES.FEATURE_TEST :
         DECISION_NOTIFICATION_TYPES.AB_TEST;
 
->>>>>>> cc5ffeeb
       this.notificationCenter.sendNotifications(
         NOTIFICATION_TYPES.DECISION,
         {
@@ -557,16 +553,9 @@
     }
 
     var featureEnabled = false;
-<<<<<<< HEAD
-    var experimentKey = null;
-    var variationKey = null;
     var decision = this.decisionService.getVariationForFeature(configObj, feature, userId, attributes);
     var variation = decision.variation;
-=======
-    var decision = this.decisionService.getVariationForFeature(this.configObj, feature, userId, attributes);
-    var variation = decision.variation;
     var sourceInfo = {};
->>>>>>> cc5ffeeb
 
     if (!!variation) {
       featureEnabled = variation.featureEnabled;
