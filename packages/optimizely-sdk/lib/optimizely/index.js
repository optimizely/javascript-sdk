/**
 * Optimizely instance
 * @module
 */

/****************************************************************************
 * @license
 * Copyright 2016-2018, Optimizely, Inc. and contributors                   *
 *                                                                          *
 * Licensed under the Apache License, Version 2.0 (the "License");          *
 * you may not use this file except in compliance with the License.         *
 * You may obtain a copy of the License at                                  *
 *                                                                          *
 *    http://www.apache.org/licenses/LICENSE-2.0                            *
 *                                                                          *
 * Unless required by applicable law or agreed to in writing, software      *
 * distributed under the License is distributed on an "AS IS" BASIS,        *
 * WITHOUT WARRANTIES OR CONDITIONS OF ANY KIND, either express or implied. *
 * See the License for the specific language governing permissions and      *
 * limitations under the License.                                           *
 ***************************************************************************/

var fns = require('../utils/fns');
var attributesValidator = require('../utils/attributes_validator');
var decisionService = require('../core/decision_service');
var enums = require('../utils/enums');
var eventBuilder = require('../core/event_builder/index.js');
var eventTagsValidator = require('../utils/event_tags_validator');
var notificationCenter = require('../core/notification_center');
var projectConfig = require('../core/project_config');
var projectConfigSchema = require('./project_config_schema');
var sprintf = require('sprintf');
var userProfileServiceValidator = require('../utils/user_profile_service_validator');
var stringValidator = require('../utils/string_value_validator');

var ERROR_MESSAGES = enums.ERROR_MESSAGES;
var LOG_LEVEL = enums.LOG_LEVEL;
var LOG_MESSAGES = enums.LOG_MESSAGES;
var MODULE_NAME = 'OPTIMIZELY';
var DECISION_SOURCES = enums.DECISION_SOURCES;
var FEATURE_VARIABLE_TYPES = enums.FEATURE_VARIABLE_TYPES;

/**
 * The Optimizely class
 * @param {Object} config
 * @param {string} config.clientEngine
 * @param {string} config.clientVersion
 * @param {String} config.datafile
 * @param {ErrorHandler} config.errorHandler
 * @param {EventDispatcher} config.eventDispatcher
 * @param {Logger} config.logger
 * @param {JSONSchemaValidator} config.skipJSONValidation
 * @param {UserProfileService|undefined} config.userProfileService
 */
function Optimizely(config) {
  var clientEngine = config.clientEngine;
  if (clientEngine !== enums.NODE_CLIENT_ENGINE && clientEngine !== enums.JAVASCRIPT_CLIENT_ENGINE) {
    config.logger.log(LOG_LEVEL.INFO, sprintf(LOG_MESSAGES.INVALID_CLIENT_ENGINE, MODULE_NAME, clientEngine));
    clientEngine = enums.NODE_CLIENT_ENGINE;
  }

  this.clientEngine = clientEngine;
  this.clientVersion = config.clientVersion || enums.NODE_CLIENT_VERSION;
  this.errorHandler = config.errorHandler;
  this.eventDispatcher = config.eventDispatcher;
  this.isValidInstance = config.isValidInstance;
  this.logger = config.logger;

  if (!config.datafile) {
    this.logger.log(LOG_LEVEL.ERROR, sprintf(ERROR_MESSAGES.NO_DATAFILE_SPECIFIED, MODULE_NAME));
    this.errorHandler.handleError(new Error(sprintf(ERROR_MESSAGES.NO_DATAFILE_SPECIFIED, MODULE_NAME)));
    this.isValidInstance = false;
  } else {
    if (typeof config.datafile === 'string' || config.datafile instanceof String) {
      // Attempt to parse the datafile string
      try {
        config.datafile = JSON.parse(config.datafile);
      } catch (ex) {
        this.isValidInstance = false;
        this.logger.log(LOG_LEVEL.ERROR, sprintf(ERROR_MESSAGES.INVALID_DATAFILE_MALFORMED, MODULE_NAME));
        return;
      }
    }

    if (config.skipJSONValidation === true) {
      this.configObj = projectConfig.createProjectConfig(config.datafile);
      this.logger.log(LOG_LEVEL.INFO, sprintf(LOG_MESSAGES.SKIPPING_JSON_VALIDATION, MODULE_NAME));
    } else {
      try {
        if (config.jsonSchemaValidator.validate(projectConfigSchema, config.datafile)) {
          this.configObj = projectConfig.createProjectConfig(config.datafile);
          this.logger.log(LOG_LEVEL.INFO, sprintf(LOG_MESSAGES.VALID_DATAFILE, MODULE_NAME));
        }
      } catch (ex) {
        this.isValidInstance = false;
        this.logger.log(LOG_LEVEL.ERROR, ex.message);
        this.errorHandler.handleError(ex);
      }
    }

    var userProfileService = null;
    if (config.userProfileService) {
      try {
        if (userProfileServiceValidator.validate(config.userProfileService)) {
          userProfileService = config.userProfileService;
          this.logger.log(LOG_LEVEL.INFO, sprintf(LOG_MESSAGES.VALID_USER_PROFILE_SERVICE, MODULE_NAME));
        }
      } catch (ex) {
        this.logger.log(LOG_LEVEL.WARNING, ex.message);
      }
    }

    this.decisionService = decisionService.createDecisionService({
      configObj: this.configObj,
      userProfileService: userProfileService,
      logger: this.logger,
    });

    this.notificationCenter = notificationCenter.createNotificationCenter({
      logger: this.logger,
    });
  }
}

/**
 * Buckets visitor and sends impression event to Optimizely.
 * @param  {string}      experimentKey
 * @param  {string}      userId
 * @param  {Attributes=}      attributes User Attributes to use for targeting and segmentation.
 * @return {string|null} variation key
 */
Optimizely.prototype.activate = function (experimentKey, userId, attributes) {
  if (!this.isValidInstance) {
    this.logger.log(LOG_LEVEL.ERROR, sprintf(LOG_MESSAGES.INVALID_OBJECT, MODULE_NAME, 'activate'));
    return null;
  }

  if (!this.__validateInputs({experiment_key: experimentKey, user_id: userId}, attributes)) {
    return this.__notActivatingExperiment(experimentKey, userId);
  }

  try {
    var variationKey = this.getVariation(experimentKey, userId, attributes);
    if (variationKey === null) {
      return this.__notActivatingExperiment(experimentKey, userId);
    }

    // If experiment is not set to 'Running' status, log accordingly and return variation key
    if (!projectConfig.isRunning(this.configObj, experimentKey)) {
      var shouldNotDispatchActivateLogMessage = sprintf(LOG_MESSAGES.SHOULD_NOT_DISPATCH_ACTIVATE, MODULE_NAME, experimentKey);
      this.logger.log(LOG_LEVEL.DEBUG, shouldNotDispatchActivateLogMessage);
      return variationKey;
    }

    // remove null values from attributes
    attributes = this.__filterEmptyValues(attributes);

    this._sendImpressionEvent(experimentKey, variationKey, userId, attributes);

    return variationKey;
  } catch (ex) {
    this.logger.log(LOG_LEVEL.ERROR, ex.message);
    var failedActivationLogMessage = sprintf(LOG_MESSAGES.NOT_ACTIVATING_USER, MODULE_NAME, userId, experimentKey);
    this.logger.log(LOG_LEVEL.INFO, failedActivationLogMessage);
    this.errorHandler.handleError(ex);
    return null;
  }
};

/**
 * Create an impression event and call the event dispatcher's dispatch method to
 * send this event to Optimizely. Then use the notification center to trigger
 * any notification listeners for the ACTIVATE notification type.
 * @param {string} experimentKey  Key of experiment that was activated
 * @param {string} variationKey   Key of variation shown in experiment that was activated
 * @param {string} userId         ID of user to whom the variation was shown
 * @param {Attributes=} attributes      User Attributes to use for targeting and segmentation.
 * @private
 */
Optimizely.prototype._sendImpressionEvent = function (experimentKey, variationKey, userId, attributes) {
  var variationId = projectConfig.getVariationIdFromExperimentAndVariationKey(this.configObj, experimentKey, variationKey);
  var experimentId = projectConfig.getExperimentId(this.configObj, experimentKey);
  var impressionEventOptions = {
    attributes: attributes,
    clientEngine: this.clientEngine,
    clientVersion: this.clientVersion,
    configObj: this.configObj,
    experimentId: experimentId,
    userId: userId,
    variationId: variationId,
    logger: this.logger,
  };
  var impressionEvent = eventBuilder.getImpressionEvent(impressionEventOptions);
  var dispatchedImpressionEventLogMessage = sprintf(LOG_MESSAGES.DISPATCH_IMPRESSION_EVENT,
    MODULE_NAME,
    impressionEvent.url,
    JSON.stringify(impressionEvent.params));
  this.logger.log(LOG_LEVEL.DEBUG, dispatchedImpressionEventLogMessage);
  var eventDispatcherCallback = function () {
    var activatedLogMessage = sprintf(LOG_MESSAGES.ACTIVATE_USER, MODULE_NAME, userId, experimentKey);
    this.logger.log(LOG_LEVEL.INFO, activatedLogMessage);
  }.bind(this);
  this.__dispatchEvent(impressionEvent, eventDispatcherCallback);

  var experiment = this.configObj.experimentKeyMap[experimentKey];
  var variation;
  if (experiment && experiment.variationKeyMap) {
    variation = experiment.variationKeyMap[variationKey];
  }
  this.notificationCenter.sendNotifications(
    enums.NOTIFICATION_TYPES.ACTIVATE, {
      experiment: experiment,
      userId: userId,
      attributes: attributes,
      variation: variation,
      logEvent: impressionEvent
    }
  );
};

/**
 * Sends conversion event to Optimizely.
 * @param  {string} eventKey
 * @param  {string} userId
 * @param  {Attributes=} attributes User Attributes to use for targeting and segmentation.
 * @param  {EventTags=} eventTags Values associated with the event.
 */
Optimizely.prototype.track = function (eventKey, userId, attributes, eventTags) {
  if (!this.isValidInstance) {
    this.logger.log(LOG_LEVEL.ERROR, sprintf(LOG_MESSAGES.INVALID_OBJECT, MODULE_NAME, 'track'));
    return;
  }

  try {
    if (!this.__validateInputs({user_id: userId, event_key: eventKey}, attributes, eventTags)) {
      return;
    }

    // determine which experiments and variations we should be tracking for the given event
    var validExperimentsToBucketedVariations = this.__getValidExperimentsForEvent(eventKey, userId, attributes);
    if (!Object.keys(validExperimentsToBucketedVariations).length) {
      // Return and do not send conversion events if the event is not associated with any running experiments
      this.logger.log(LOG_LEVEL.WARNING, sprintf(LOG_MESSAGES.EVENT_NOT_ASSOCIATED_WITH_EXPERIMENTS,
        MODULE_NAME,
        eventKey));
      return;
    }

    // remove null values from attributes and eventTags
    attributes = this.__filterEmptyValues(attributes);
    eventTags = this.__filterEmptyValues(eventTags);

    var conversionEventOptions = {
      attributes: attributes,
      clientEngine: this.clientEngine,
      clientVersion: this.clientVersion,
      configObj: this.configObj,
      eventKey: eventKey,
      eventTags: eventTags,
      experimentsToVariationMap: validExperimentsToBucketedVariations,
      logger: this.logger,
      userId: userId,
    };
    var conversionEvent = eventBuilder.getConversionEvent(conversionEventOptions);

    var dispatchedConversionEventLogMessage = sprintf(LOG_MESSAGES.DISPATCH_CONVERSION_EVENT,
      MODULE_NAME,
      conversionEvent.url,
      JSON.stringify(conversionEvent.params));
    this.logger.log(LOG_LEVEL.DEBUG, dispatchedConversionEventLogMessage);

    var eventDispatcherCallback = function () {
      var trackedLogMessage = sprintf(LOG_MESSAGES.TRACK_EVENT, MODULE_NAME, eventKey, userId);
      this.logger.log(LOG_LEVEL.INFO, trackedLogMessage);
    }.bind(this);

    this.__dispatchEvent(conversionEvent, eventDispatcherCallback);

    this.notificationCenter.sendNotifications(
      enums.NOTIFICATION_TYPES.TRACK, {
        eventKey: eventKey,
        userId: userId,
        attributes: attributes,
        eventTags: eventTags,
        logEvent: conversionEvent
      }
    );
  } catch (ex) {
    this.logger.log(LOG_LEVEL.ERROR, ex.message);
    var failedTrackLogMessage = sprintf(LOG_MESSAGES.NOT_TRACKING_USER, MODULE_NAME, userId);
    this.logger.log(LOG_LEVEL.INFO, failedTrackLogMessage);
    this.errorHandler.handleError(ex);
  }
};

/**
 * Gets variation where visitor will be bucketed.
 * @param  {string}      experimentKey
 * @param  {string}      userId
 * @param  {Attributes=}      attributes User Attributes to use for targeting
 * @return {string|null} variation key
 */
Optimizely.prototype.getVariation = function (experimentKey, userId, attributes) {
  if (!this.isValidInstance) {
    this.logger.log(LOG_LEVEL.ERROR, sprintf(LOG_MESSAGES.INVALID_OBJECT, MODULE_NAME, 'getVariation'));
    return null;
  }

  try {
    if (!this.__validateInputs({experiment_key: experimentKey, user_id: userId}, attributes)) {
      return null;
    }

    var experiment = this.configObj.experimentKeyMap[experimentKey];
    if (fns.isEmpty(experiment)) {
      throw new Error(sprintf(ERROR_MESSAGES.INVALID_EXPERIMENT_KEY, MODULE_NAME, experimentKey));
    }

    return this.decisionService.getVariation(experimentKey, userId, attributes);
  } catch (ex) {
    this.logger.log(LOG_LEVEL.ERROR, ex.message);
    this.errorHandler.handleError(ex);
    return null;
  }
};

/**
 * Force a user into a variation for a given experiment.
 * @param {string} experimentKey
 * @param {string} userId
 * @param {string|null} variationKey user will be forced into. If null, then clear the existing experiment-to-variation mapping.
 * @return boolean A boolean value that indicates if the set completed successfully.
 */
Optimizely.prototype.setForcedVariation = function (experimentKey, userId, variationKey) {
  try {
    return projectConfig.setForcedVariation(this.configObj, experimentKey, userId, variationKey, this.logger);
  } catch (ex) {
    this.logger.log(LOG_LEVEL.ERROR, ex.message);
    this.errorHandler.handleError(ex);
    return false;
  }
};

/**
 * Gets the forced (or whitelisted) variation for a given user and experiment.
 * @param  {string} experimentKey
 * @param  {string} userId
 * @return {string|null} The forced variation key, or `null` if no forced variation is set.
 */
Optimizely.prototype.getForcedVariation = function (experimentKey, userId) {
  try {
    return projectConfig.getForcedVariation(this.configObj, experimentKey, userId, this.logger);
  } catch (ex) {
    this.logger.log(LOG_LEVEL.ERROR, ex.message);
    this.errorHandler.handleError(ex);
    return null;
  }
};

/**
 * Validates user ID and attributes parameters
 * @param  {string}  stringInputs   Map of string keys and associated values
 * @param  {Attributes}  userAttributes Optional parameter for user's attributes
 * @param  {Object}  eventTags      Optional parameter for event tags
 * @return {boolean} True if inputs are valid
 * @private
 */
Optimizely.prototype.__validateInputs = function(stringInputs, userAttributes, eventTags) {
  try {
    var inputKeys = Object.keys(stringInputs);
    for (var index = 0; index < inputKeys.length; index++) {
      var key = inputKeys[index];
      if (!stringValidator.validate(stringInputs[key])) {
        throw new Error(sprintf(ERROR_MESSAGES.INVALID_INPUT_FORMAT, MODULE_NAME, key));
      }
    }
    if (userAttributes) {
      attributesValidator.validate(userAttributes);
    }
    if (eventTags) {
      eventTagsValidator.validate(eventTags);
    }
    return true;
  } catch (ex) {
    this.logger.log(LOG_LEVEL.ERROR, ex.message);
    this.errorHandler.handleError(ex);
    return false;
  }
};

/**
 * Given an event, determine which experiments we should be tracking for the given user.
 * We only dispatch events for experiments that are have the "Running" status and for which
 * the user has been bucketed into.
 * @param  {string} eventKey
 * @param  {string} userId
 * @param  {Attributes} attributes
 * @return {Object} Map of experiment ids that we want to track to variations ids in which the user has been bucketed
 * @private
 */
Optimizely.prototype.__getValidExperimentsForEvent = function (eventKey, userId, attributes) {
  var validExperimentsToVariationsMap = {};

  // get all the experiments that are tracking this event
  var experimentIdsForEvent = projectConfig.getExperimentIdsForEvent(this.configObj, eventKey);
  if (!experimentIdsForEvent) {
    return validExperimentsToVariationsMap;
  }

  // determine which variations the user has been bucketed into
  validExperimentsToVariationsMap = fns.reduce(experimentIdsForEvent, function (results, experimentId) {
    var experimentKey = this.configObj.experimentIdMap[experimentId].key;

    // user needs to be bucketed into experiment for us to track the event
    var variationKey = this.getVariation(experimentKey, userId, attributes);
    if (variationKey) {
      // if experiment is active but not running, it is in LAUNCHED state, so we don't track a conversion for it
      if (!projectConfig.isRunning(this.configObj, experimentKey)) {
        var shouldNotDispatchTrackLogMessage = sprintf(LOG_MESSAGES.SHOULD_NOT_DISPATCH_TRACK, MODULE_NAME, experimentKey);
        this.logger.log(LOG_LEVEL.DEBUG, shouldNotDispatchTrackLogMessage);
      } else {
        // if running + user is bucketed then add to result
        var variationId = projectConfig.getVariationIdFromExperimentAndVariationKey(this.configObj, experimentKey, variationKey);
        results[experimentId] = variationId;
      }
    } else {
      var notTrackingUserForExperimentLogMessage = sprintf(LOG_MESSAGES.NOT_TRACKING_USER_FOR_EXPERIMENT,
        MODULE_NAME,
        userId,
        experimentKey);
      this.logger.log(LOG_LEVEL.DEBUG, notTrackingUserForExperimentLogMessage);
    }
    return results;
  }.bind(this), {});

  return validExperimentsToVariationsMap;
};

/**
 * Shows failed activation log message and returns null when user is not activated in experiment
 * @param  experimentKey
 * @param  userId
 * @return {null}
 * @private
 */
Optimizely.prototype.__notActivatingExperiment = function (experimentKey, userId) {
  var failedActivationLogMessage = sprintf(LOG_MESSAGES.NOT_ACTIVATING_USER, MODULE_NAME, userId, experimentKey);
  this.logger.log(LOG_LEVEL.INFO, failedActivationLogMessage);
  return null;
};

/**
 * Dispatches an event and executes the designated callback if the dispatch returns a promise
 * @param  eventToDispatch
 * @param  callback
 * @private
 */
Optimizely.prototype.__dispatchEvent = function (eventToDispatch, callback) {
<<<<<<< HEAD
  var eventDispatcherResponse = this.eventDispatcher.dispatchEvent(eventToDispatch, callback);
  //checking that response value is a promise, not a request object
  if (typeof eventDispatcherResponse == 'object' && !eventDispatcherResponse.hasOwnProperty('uri')) {
    eventDispatcherResponse.then(function () {
      callback();
    });
  }
=======
    var eventDispatcherResponse = this.eventDispatcher.dispatchEvent(eventToDispatch, callback);
    //checking that response value is a promise, not a request object
    if (!fns.isEmpty(eventDispatcherResponse) && typeof eventDispatcherResponse.then === 'function') {
      eventDispatcherResponse.then(function() {
        callback();
      });
    }
>>>>>>> ad11c4ce
};

/**
 * Filters out attributes/eventTags with null or undefined values
 * @param  map
 * @returns {Object} map
 * @private
 */
Optimizely.prototype.__filterEmptyValues = function (map) {
<<<<<<< HEAD
  for (var key in map) {
    if (map.hasOwnProperty(key) && (map[key] === null || map[key] === undefined)) {
      delete map[key];
    }
  }
  return map;
=======
    for (var key in map) {
      if (map.hasOwnProperty(key) && (map[key] === null || map[key] === undefined)) {
        delete map[key];
      }
    }
    return map;
>>>>>>> ad11c4ce
};

/**
 * Returns true if the feature is enabled for the given user. If the Feature is part of a Feature Test,
 * also dispatches an impression event.
 * @param {string} featureKey   Key of feature which will be checked
 * @param {string} userId       ID of user which will be checked
 * @param {Attributes=} attributes   Optional user attributes to use for targeting/segmentation
 * @return {boolean}            True if the feature is enabled for the user, false otherwise
 */
Optimizely.prototype.isFeatureEnabled = function (featureKey, userId, attributes) {
  if (!this.isValidInstance) {
    this.logger.log(LOG_LEVEL.ERROR, sprintf(LOG_MESSAGES.INVALID_OBJECT, MODULE_NAME, 'isFeatureEnabled'));
    return false;
  }

  if (!this.__validateInputs({feature_key: featureKey, user_id: userId}, attributes)) {
    return false;
  }

  var feature = projectConfig.getFeatureFromKey(this.configObj, featureKey, this.logger);
  if (!feature) {
    return false;
  }

  var decision = this.decisionService.getVariationForFeature(feature, userId, attributes);
  var variation = decision.variation;
  if (!!variation && variation.featureEnabled === true) {
    this.logger.log(LOG_LEVEL.INFO, sprintf(LOG_MESSAGES.FEATURE_ENABLED_FOR_USER, MODULE_NAME, featureKey, userId));
    if (decision.decisionSource === DECISION_SOURCES.EXPERIMENT) {
      this._sendImpressionEvent(decision.experiment.key, decision.variation.key, userId, attributes);
    }
    return true;
  } else {
    this.logger.log(LOG_LEVEL.INFO, sprintf(LOG_MESSAGES.FEATURE_NOT_ENABLED_FOR_USER, MODULE_NAME, featureKey, userId));
    return false;
  }
};

/**
 * Returns an Array containing the keys of all features in the project that are
 * enabled for the given user. Triggers side effects of [`isFeatureEnabled`]{@link module:optimizely/index~Optimizely#isFeatureEnabled} for each Feature
 * defined in the datafile.
 * @param {string} userId
 * @param {Attributes=} attributes
 * @return {Array} Array of feature keys (strings)
 */
Optimizely.prototype.getEnabledFeatures = function (userId, attributes) {
  var enabledFeatures = [];
  if (!this.isValidInstance) {
    this.logger.log(LOG_LEVEL.ERROR, sprintf(LOG_MESSAGES.INVALID_OBJECT, MODULE_NAME, 'getEnabledFeatures'));
    return enabledFeatures;
  }

  fns.forOwn(this.configObj.featureKeyMap, function (feature) {
    if (this.isFeatureEnabled(feature.key, userId, attributes)) {
      enabledFeatures.push(feature.key);
    }
  }.bind(this));

  return enabledFeatures;
};

/**
 * Helper method to get the value for a variable of a certain type attached to a
 * feature flag. Returns null if the feature key is invalid, the variable key is
 * invalid, the given variable type does not match the variable's actual type,
 * or the variable value cannot be cast to the required type.
 *
 * @param {string} featureKey   Key of the feature whose variable's value is
 *                              being accessed
 * @param {string} variableKey  Key of the variable whose value is being
 *                              accessed
 * @param {string} variableType Type of the variable whose value is being
 *                              accessed (must be one of FEATURE_VARIABLE_TYPES
 *                              in lib/utils/enums/index.js)
 * @param {string} userId       ID for the user
 * @param {Attributes=} attributes   Optional user attributes to use for targetin
 * @return {*}                  Value of the variable cast to the appropriate
 *                              type, or null if the feature key is invalid, the
 *                              variable key is invalid, or there is a mismatch
 *                              with the type of the variable
 * @private
 */
Optimizely.prototype._getFeatureVariableForType = function (featureKey, variableKey, variableType, userId, attributes) {
  if (!this.isValidInstance) {
    var apiName = 'getFeatureVariable' + variableType.charAt(0).toUpperCase() + variableType.slice(1);
    this.logger.log(LOG_LEVEL.ERROR, sprintf(LOG_MESSAGES.INVALID_OBJECT, MODULE_NAME, apiName));
    return null;
  }

  if (!this.__validateInputs({feature_key: featureKey, variable_key: variableKey, user_id: userId}, attributes)) {
    return null;
  }

  var featureFlag = projectConfig.getFeatureFromKey(this.configObj, featureKey, this.logger);
  if (!featureFlag) {
    return null;
  }

  var variable = projectConfig.getVariableForFeature(this.configObj, featureKey, variableKey, this.logger);
  if (!variable) {
    return null;
  }

  if (variable.type !== variableType) {
    this.logger.log(LOG_LEVEL.WARNING, sprintf(LOG_MESSAGES.VARIABLE_REQUESTED_WITH_WRONG_TYPE, MODULE_NAME, variableType, variable.type));
    return null;
  }

  var decision = this.decisionService.getVariationForFeature(featureFlag, userId, attributes);
  var variableValue;
  if (decision.variation !== null) {
    variableValue = projectConfig.getVariableValueForVariation(this.configObj, variable, decision.variation, this.logger);
    this.logger.log(LOG_LEVEL.INFO, sprintf(LOG_MESSAGES.USER_RECEIVED_VARIABLE_VALUE, MODULE_NAME, variableKey, featureFlag.key, variableValue, userId));
  } else {
    variableValue = variable.defaultValue;
    this.logger.log(LOG_LEVEL.INFO, sprintf(LOG_MESSAGES.USER_RECEIVED_DEFAULT_VARIABLE_VALUE, MODULE_NAME, userId, variableKey, featureFlag.key));
  }

  return projectConfig.getTypeCastValue(variableValue, variableType, this.logger);
};

/**
 * Returns value for the given boolean variable attached to the given feature
 * flag.
 * @param {string} featureKey   Key of the feature whose variable's value is
 *                              being accessed
 * @param {string} variableKey  Key of the variable whose value is being
 *                              accessed
 * @param {string} userId       ID for the user
 * @param {Attributes=} attributes   Optional user attributes to use for targeting
 * @return {boolean|null}       Boolean value of the variable, or null if the
 *                              feature key is invalid, the variable key is
 *                              invalid, or there is a mismatch with the type
 *                              of the variable
 */
Optimizely.prototype.getFeatureVariableBoolean = function (featureKey, variableKey, userId, attributes) {
  return this._getFeatureVariableForType(featureKey, variableKey, FEATURE_VARIABLE_TYPES.BOOLEAN, userId, attributes);
};

/**
 * Returns value for the given double variable attached to the given feature
 * flag.
 * @param {string} featureKey   Key of the feature whose variable's value is
 *                              being accessed
 * @param {string} variableKey  Key of the variable whose value is being
 *                              accessed
 * @param {string} userId       ID for the user
 * @param {Attributes=} attributes   Optional user attributes to use for targeting
 * @return {number|null}        Number value of the variable, or null if the
 *                              feature key is invalid, the variable key is
 *                              invalid, or there is a mismatch with the type
 *                              of the variable
 */
Optimizely.prototype.getFeatureVariableDouble = function (featureKey, variableKey, userId, attributes) {
  return this._getFeatureVariableForType(featureKey, variableKey, FEATURE_VARIABLE_TYPES.DOUBLE, userId, attributes);
};

/**
 * Returns value for the given integer variable attached to the given feature
 * flag.
 * @param {string} featureKey   Key of the feature whose variable's value is
 *                              being accessed
 * @param {string} variableKey  Key of the variable whose value is being
 *                              accessed
 * @param {string} userId       ID for the user
 * @param {Attributes=} attributes   Optional user attributes to use for targeting
 * @return {number|null}        Number value of the variable, or null if the
 *                              feature key is invalid, the variable key is
 *                              invalid, or there is a mismatch with the type
 *                              of the variable
 */
Optimizely.prototype.getFeatureVariableInteger = function (featureKey, variableKey, userId, attributes) {
  return this._getFeatureVariableForType(featureKey, variableKey, FEATURE_VARIABLE_TYPES.INTEGER, userId, attributes);
};

/**
 * Returns value for the given string variable attached to the given feature
 * flag.
 * @param {string} featureKey   Key of the feature whose variable's value is
 *                              being accessed
 * @param {string} variableKey  Key of the variable whose value is being
 *                              accessed
 * @param {string} userId       ID for the user
 * @param {Attributes=} attributes   Optional user attributes to use for targeting
 * @return {string|null}        String value of the variable, or null if the
 *                              feature key is invalid, the variable key is
 *                              invalid, or there is a mismatch with the type
 *                              of the variable
 */
Optimizely.prototype.getFeatureVariableString = function (featureKey, variableKey, userId, attributes) {
  return this._getFeatureVariableForType(featureKey, variableKey, FEATURE_VARIABLE_TYPES.STRING, userId, attributes);
};

module.exports = Optimizely;<|MERGE_RESOLUTION|>--- conflicted
+++ resolved
@@ -456,15 +456,6 @@
  * @private
  */
 Optimizely.prototype.__dispatchEvent = function (eventToDispatch, callback) {
-<<<<<<< HEAD
-  var eventDispatcherResponse = this.eventDispatcher.dispatchEvent(eventToDispatch, callback);
-  //checking that response value is a promise, not a request object
-  if (typeof eventDispatcherResponse == 'object' && !eventDispatcherResponse.hasOwnProperty('uri')) {
-    eventDispatcherResponse.then(function () {
-      callback();
-    });
-  }
-=======
     var eventDispatcherResponse = this.eventDispatcher.dispatchEvent(eventToDispatch, callback);
     //checking that response value is a promise, not a request object
     if (!fns.isEmpty(eventDispatcherResponse) && typeof eventDispatcherResponse.then === 'function') {
@@ -472,7 +463,6 @@
         callback();
       });
     }
->>>>>>> ad11c4ce
 };
 
 /**
@@ -482,21 +472,12 @@
  * @private
  */
 Optimizely.prototype.__filterEmptyValues = function (map) {
-<<<<<<< HEAD
-  for (var key in map) {
-    if (map.hasOwnProperty(key) && (map[key] === null || map[key] === undefined)) {
-      delete map[key];
-    }
-  }
-  return map;
-=======
     for (var key in map) {
       if (map.hasOwnProperty(key) && (map[key] === null || map[key] === undefined)) {
         delete map[key];
       }
     }
     return map;
->>>>>>> ad11c4ce
 };
 
 /**
