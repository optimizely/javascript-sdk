--- conflicted
+++ resolved
@@ -2441,11 +2441,7 @@
             });
           });
         });
-<<<<<<< HEAD
-
-=======
-    
->>>>>>> 793b5786
+
         describe('feature management', function() {
           var sandbox = sinon.sandbox.create();
 
@@ -2453,13 +2449,7 @@
             optlyInstance = new Optimizely({
               clientEngine: 'node-sdk',
               datafile: testData.getTestProjectConfigWithFeatures(),
-<<<<<<< HEAD
               errorHandler: errorHandler,
-=======
-              eventBuilder: eventBuilder,
-              errorHandler: errorHandler,
-              eventDispatcher: eventDispatcher,
->>>>>>> 793b5786
               jsonSchemaValidator: jsonSchemaValidator,
               logger: createdLogger,
               isValidInstance: true,
@@ -2470,18 +2460,6 @@
               decisionListener
             );
           });
-<<<<<<< HEAD
-
-          afterEach(function() {
-            sandbox.restore();
-          });
-
-          describe('feature variable APIs', function() {
-            describe('bucketed into variation of an experiment with variable values', function() {
-              describe('when the variation is toggled ON', function() {
-                beforeEach(function() {
-                  var experiment = projectConfig.getExperimentFromKey(optlyInstance.configObj, 'testing_my_feature');
-=======
       
           afterEach(function() {
             sandbox.restore();
@@ -2494,7 +2472,6 @@
               describe('when the variation is toggled ON', function() {
                 beforeEach(function() {
                   var experiment = optlyInstance.configObj.experimentKeyMap.testing_my_feature;
->>>>>>> 793b5786
                   var variation = experiment.variations[0];
                   sandbox.stub(optlyInstance.decisionService, 'getVariationForFeature').returns({
                     experiment: experiment,
@@ -2503,7 +2480,164 @@
                   });
                 });
       
-<<<<<<< HEAD
+                it('should return true and send notification', function() {
+                  var result = optlyInstance.isFeatureEnabled('test_feature_for_experiment', 'user1', attributes);
+                  assert.strictEqual(result, true);
+                  sinon.assert.calledWith(decisionListener, {
+                    type: DECISION_INFO_TYPES.FEATURE,
+                    userId: 'user1',
+                    attributes: attributes,
+                    decisionInfo: {
+                      featureKey: 'test_feature_for_experiment',
+                      featureEnabled: true,
+                      source: DECISION_SOURCES.EXPERIMENT,
+                      sourceExperimentKey: 'testing_my_feature',
+                      sourceVariationKey: 'variation'
+                    }
+                  });
+                });
+              });
+
+              describe('when the variation is toggled OFF', function() {
+                beforeEach(function() {
+                  var experiment = optlyInstance.configObj.experimentKeyMap.test_shared_feature;
+                  var variation = experiment.variations[1];
+                  sandbox.stub(optlyInstance.decisionService, 'getVariationForFeature').returns({
+                    experiment: experiment,
+                    variation: variation,
+                    decisionSource: DECISION_SOURCES.EXPERIMENT,
+                  });
+                });
+
+                it('should return false and send notification', function() {
+                  var result = optlyInstance.isFeatureEnabled('shared_feature', 'user1', attributes);
+                  assert.strictEqual(result, false);
+                  sinon.assert.calledWith(decisionListener, {
+                    type: DECISION_INFO_TYPES.FEATURE,
+                    userId: 'user1',
+                    attributes: attributes,
+                    decisionInfo: {
+                      featureKey: 'shared_feature',
+                      featureEnabled: false,
+                      source: DECISION_SOURCES.EXPERIMENT,
+                      sourceExperimentKey: 'test_shared_feature',
+                      sourceVariationKey: 'control'
+                    }
+                  });
+                });
+              });
+            });
+
+            describe('user bucketed into a variation of a rollout of the feature', function() {
+              describe('when the variation is toggled ON', function() {
+                beforeEach(function() {
+                  // This experiment is the first audience targeting rule in the rollout of feature 'test_feature'
+                  var experiment = optlyInstance.configObj.experimentKeyMap['594031'];
+                  var variation = experiment.variations[0];
+                  sandbox.stub(optlyInstance.decisionService, 'getVariationForFeature').returns({
+                    experiment: experiment,
+                    variation: variation,
+                    decisionSource: DECISION_SOURCES.ROLLOUT,
+                  });
+                });
+      
+                it('should return true and send notification', function() {
+                  var result = optlyInstance.isFeatureEnabled('test_feature', 'user1', {
+                    test_attribute: 'test_value',
+                  });
+                  assert.strictEqual(result, true);
+                  sinon.assert.calledWith(decisionListener, {
+                    type: DECISION_INFO_TYPES.FEATURE,
+                    userId: 'user1',
+                    attributes: { test_attribute: 'test_value' },
+                    decisionInfo: {
+                      featureKey: 'test_feature',
+                      featureEnabled: true,
+                      source: DECISION_SOURCES.ROLLOUT,
+                      sourceExperimentKey: null,
+                      sourceVariationKey: null
+                    }
+                  });
+                });
+              });
+      
+              describe('when the variation is toggled OFF', function() {
+                beforeEach(function() {
+                  // This experiment is the second audience targeting rule in the rollout of feature 'test_feature'
+                  var experiment = optlyInstance.configObj.experimentKeyMap['594037'];
+                  var variation = experiment.variations[0];
+                  sandbox.stub(optlyInstance.decisionService, 'getVariationForFeature').returns({
+                    experiment: experiment,
+                    variation: variation,
+                    decisionSource: DECISION_SOURCES.ROLLOUT,
+                  });
+                });
+      
+                it('should return false and send notification', function() {
+                  var result = optlyInstance.isFeatureEnabled('test_feature', 'user1', {
+                    test_attribute: 'test_value',
+                  });
+                  assert.strictEqual(result, false);
+                  sinon.assert.calledWith(createdLogger.log, LOG_LEVEL.INFO, 'OPTIMIZELY: Feature test_feature is not enabled for user user1.');
+      
+                  var expectedArguments = {
+                    type: DECISION_INFO_TYPES.FEATURE,
+                    userId: 'user1',
+                    attributes: { test_attribute: 'test_value' },
+                    decisionInfo: {
+                      featureKey: 'test_feature',
+                      featureEnabled: false,
+                      source: DECISION_SOURCES.ROLLOUT,
+                      sourceExperimentKey: null,
+                      sourceVariationKey: null
+                    }
+                  };
+                  sinon.assert.calledWith(decisionListener, expectedArguments);
+                });
+              });
+            });
+
+            describe('user not bucketed into an experiment or a rollout', function() {
+              beforeEach(function() {
+                sandbox.stub(optlyInstance.decisionService, 'getVariationForFeature').returns({
+                  experiment: null,
+                  variation: null,
+                  decisionSource: DECISION_SOURCES.ROLLOUT,
+                });
+              });
+      
+              it('should return false and send notification', function() {
+                var result = optlyInstance.isFeatureEnabled('test_feature', 'user1');
+                assert.strictEqual(result, false);
+                sinon.assert.calledWith(decisionListener, {
+                  type: DECISION_INFO_TYPES.FEATURE,
+                  userId: 'user1',
+                  attributes: {},
+                  decisionInfo: {
+                    featureKey: 'test_feature',
+                    featureEnabled: false,
+                    source: DECISION_SOURCES.ROLLOUT,
+                    sourceExperimentKey: null,
+                    sourceVariationKey: null
+                  }
+                });
+              });
+            });
+          });
+
+          describe('feature variable APIs', function() {
+            describe('bucketed into variation of an experiment with variable values', function() {
+              describe('when the variation is toggled ON', function() {
+                beforeEach(function() {
+                  var experiment = projectConfig.getExperimentFromKey(optlyInstance.configObj, 'testing_my_feature');
+                  var variation = experiment.variations[0];
+                  sandbox.stub(optlyInstance.decisionService, 'getVariationForFeature').returns({
+                    experiment: experiment,
+                    variation: variation,
+                    decisionSource: DECISION_SOURCES.EXPERIMENT,
+                  });
+                });
+      
                 it('returns the right value from getFeatureVariableBoolean and send notification with featureEnabled true', function() {
                   var result = optlyInstance.getFeatureVariableBoolean('test_feature_for_experiment', 'is_button_animated', 'user1', { test_attribute: 'test_value' });
                   assert.strictEqual(result, true);
@@ -2577,18 +2711,6 @@
                       variableKey: 'button_txt',
                       variableValue: 'Buy me NOW',
                       variableType: FEATURE_VARIABLE_TYPES.STRING,
-=======
-                it('should return true and send notification', function() {
-                  var result = optlyInstance.isFeatureEnabled('test_feature_for_experiment', 'user1', attributes);
-                  assert.strictEqual(result, true);
-                  sinon.assert.calledWith(decisionListener, {
-                    type: DECISION_INFO_TYPES.FEATURE,
-                    userId: 'user1',
-                    attributes: attributes,
-                    decisionInfo: {
-                      featureKey: 'test_feature_for_experiment',
-                      featureEnabled: true,
->>>>>>> 793b5786
                       source: DECISION_SOURCES.EXPERIMENT,
                       sourceExperimentKey: 'testing_my_feature',
                       sourceVariationKey: 'variation'
@@ -2596,26 +2718,17 @@
                   });
                 });
               });
-<<<<<<< HEAD
       
               describe('when the variation is toggled OFF', function() {
                 beforeEach(function() {
                   var experiment = projectConfig.getExperimentFromKey(optlyInstance.configObj, 'testing_my_feature');
                   var variation = experiment.variations[2];
-=======
-
-              describe('when the variation is toggled OFF', function() {
-                beforeEach(function() {
-                  var experiment = optlyInstance.configObj.experimentKeyMap.test_shared_feature;
-                  var variation = experiment.variations[1];
->>>>>>> 793b5786
                   sandbox.stub(optlyInstance.decisionService, 'getVariationForFeature').returns({
                     experiment: experiment,
                     variation: variation,
                     decisionSource: DECISION_SOURCES.EXPERIMENT,
                   });
                 });
-<<<<<<< HEAD
       
                 it('returns the right value from getFeatureVariableBoolean and send notification with featureEnabled false', function() {
                   var result = optlyInstance.getFeatureVariableBoolean('test_feature_for_experiment', 'is_button_animated', 'user1', { test_attribute: 'test_value' });
@@ -2703,33 +2816,6 @@
               describe('when the variation is toggled ON', function() {
                 beforeEach(function() {
                   var experiment = projectConfig.getExperimentFromKey(optlyInstance.configObj, '594031');
-=======
-
-                it('should return false and send notification', function() {
-                  var result = optlyInstance.isFeatureEnabled('shared_feature', 'user1', attributes);
-                  assert.strictEqual(result, false);
-                  sinon.assert.calledWith(decisionListener, {
-                    type: DECISION_INFO_TYPES.FEATURE,
-                    userId: 'user1',
-                    attributes: attributes,
-                    decisionInfo: {
-                      featureKey: 'shared_feature',
-                      featureEnabled: false,
-                      source: DECISION_SOURCES.EXPERIMENT,
-                      sourceExperimentKey: 'test_shared_feature',
-                      sourceVariationKey: 'control'
-                    }
-                  });
-                });
-              });
-            });
-
-            describe('user bucketed into a variation of a rollout of the feature', function() {
-              describe('when the variation is toggled ON', function() {
-                beforeEach(function() {
-                  // This experiment is the first audience targeting rule in the rollout of feature 'test_feature'
-                  var experiment = optlyInstance.configObj.experimentKeyMap['594031'];
->>>>>>> 793b5786
                   var variation = experiment.variations[0];
                   sandbox.stub(optlyInstance.decisionService, 'getVariationForFeature').returns({
                     experiment: experiment,
@@ -2738,7 +2824,6 @@
                   });
                 });
       
-<<<<<<< HEAD
                 it('should return the right value from getFeatureVariableBoolean and send notification with featureEnabled true', function() {
                   var result = optlyInstance.getFeatureVariableBoolean('test_feature', 'new_content', 'user1', { test_attribute: 'test_value' });
                   assert.strictEqual(result, true);
@@ -2804,26 +2889,14 @@
                   assert.strictEqual(result, 'Hello audience');
                   sinon.assert.calledWith(decisionListener, {
                     type: DECISION_INFO_TYPES.FEATURE_VARIABLE,
-=======
-                it('should return true and send notification', function() {
-                  var result = optlyInstance.isFeatureEnabled('test_feature', 'user1', {
-                    test_attribute: 'test_value',
-                  });
-                  assert.strictEqual(result, true);
-                  sinon.assert.calledWith(decisionListener, {
-                    type: DECISION_INFO_TYPES.FEATURE,
->>>>>>> 793b5786
                     userId: 'user1',
                     attributes: { test_attribute: 'test_value' },
                     decisionInfo: {
                       featureKey: 'test_feature',
                       featureEnabled: true,
-<<<<<<< HEAD
                       variableKey: 'message',
                       variableValue: 'Hello audience',
                       variableType: FEATURE_VARIABLE_TYPES.STRING,
-=======
->>>>>>> 793b5786
                       source: DECISION_SOURCES.ROLLOUT,
                       sourceExperimentKey: null,
                       sourceVariationKey: null
@@ -2834,12 +2907,7 @@
       
               describe('when the variation is toggled OFF', function() {
                 beforeEach(function() {
-<<<<<<< HEAD
                   var experiment = projectConfig.getExperimentFromKey(optlyInstance.configObj, '594037');
-=======
-                  // This experiment is the second audience targeting rule in the rollout of feature 'test_feature'
-                  var experiment = optlyInstance.configObj.experimentKeyMap['594037'];
->>>>>>> 793b5786
                   var variation = experiment.variations[0];
                   sandbox.stub(optlyInstance.decisionService, 'getVariationForFeature').returns({
                     experiment: experiment,
@@ -2848,7 +2916,6 @@
                   });
                 });
       
-<<<<<<< HEAD
                 it('should return the right value from getFeatureVariableBoolean and send notification with featureEnabled false', function() {
                   var result = optlyInstance.getFeatureVariableBoolean('test_feature', 'new_content', 'user1', { test_attribute: 'test_value' });
                   assert.strictEqual(result, false);
@@ -2914,48 +2981,24 @@
                   assert.strictEqual(result, 'Hello');
                   sinon.assert.calledWith(decisionListener, {
                     type: DECISION_INFO_TYPES.FEATURE_VARIABLE,
-=======
-                it('returns false and send notification', function() {
-                  var result = optlyInstance.isFeatureEnabled('test_feature', 'user1', {
-                    test_attribute: 'test_value',
-                  });
-                  assert.strictEqual(result, false);
-                  sinon.assert.calledWith(createdLogger.log, LOG_LEVEL.INFO, 'OPTIMIZELY: Feature test_feature is not enabled for user user1.');
-      
-                  var expectedArguments = {
-                    type: DECISION_INFO_TYPES.FEATURE,
->>>>>>> 793b5786
                     userId: 'user1',
                     attributes: { test_attribute: 'test_value' },
                     decisionInfo: {
                       featureKey: 'test_feature',
                       featureEnabled: false,
-<<<<<<< HEAD
                       variableKey: 'message',
                       variableValue: 'Hello',
                       variableType: FEATURE_VARIABLE_TYPES.STRING,
-=======
->>>>>>> 793b5786
                       source: DECISION_SOURCES.ROLLOUT,
                       sourceExperimentKey: null,
                       sourceVariationKey: null
                     }
-<<<<<<< HEAD
                   });
                 });
               });
             });
 
             describe('not bucketed into an experiment or a rollout', function() {
-=======
-                  };
-                  sinon.assert.calledWith(decisionListener, expectedArguments);
-                });
-              });
-            });
-
-            describe('user not bucketed into an experiment or a rollout', function() {
->>>>>>> 793b5786
               beforeEach(function() {
                 sandbox.stub(optlyInstance.decisionService, 'getVariationForFeature').returns({
                   experiment: null,
@@ -2964,7 +3007,6 @@
                 });
               });
       
-<<<<<<< HEAD
               it('returns the variable default value from getFeatureVariableBoolean and send notification with featureEnabled false', function() {
                 var result = optlyInstance.getFeatureVariableBoolean('test_feature_for_experiment', 'is_button_animated', 'user1', { test_attribute: 'test_value' });
                 assert.strictEqual(result, false);
@@ -3038,18 +3080,6 @@
                     variableKey: 'button_txt',
                     variableValue: 'Buy me',
                     variableType: FEATURE_VARIABLE_TYPES.STRING,
-=======
-              it('returns false and send notification', function() {
-                var result = optlyInstance.isFeatureEnabled('test_feature', 'user1');
-                assert.strictEqual(result, false);
-                sinon.assert.calledWith(decisionListener, {
-                  type: DECISION_INFO_TYPES.FEATURE,
-                  userId: 'user1',
-                  attributes: {},
-                  decisionInfo: {
-                    featureKey: 'test_feature',
-                    featureEnabled: false,
->>>>>>> 793b5786
                     source: DECISION_SOURCES.ROLLOUT,
                     sourceExperimentKey: null,
                     sourceVariationKey: null
