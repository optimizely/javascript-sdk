--- conflicted
+++ resolved
@@ -13,13 +13,8 @@
  * See the License for the specific language governing permissions and      *
  * limitations under the License.                                           *
  ***************************************************************************/
-<<<<<<< HEAD
-import { LoggerFacade, ErrorHandler } from '@optimizely/js-sdk-logging';
-import { sprintf } from '../utils/fns';
-=======
 import { LoggerFacade, ErrorHandler } from '../modules/logging';
 import { sprintf, objectValues } from '../utils/fns';
->>>>>>> efe2f6c7
 import { NotificationCenter } from '../core/notification_center';
 import { EventProcessor } from '@optimizely/js-sdk-event-processor';
 
@@ -172,7 +167,7 @@
 
     const eventProcessorStartedPromise = this.eventProcessor.start();
 
-    this.readyPromise = Promise.all([projectConfigManagerReadyPromise, eventProcessorStartedPromise]).then(function(promiseResults) {
+    this.readyPromise = Promise.all([projectConfigManagerReadyPromise, eventProcessorStartedPromise]).then(function (promiseResults) {
       // Only return status from project config promise because event processor promise does not return any status.
       return promiseResults[0];
     })
@@ -1336,12 +1331,12 @@
       );
       this.readyTimeouts = {};
       return eventProcessorStoppedPromise.then(
-        function() {
+        function () {
           return {
             success: true,
           };
         },
-        function(err) {
+        function (err) {
           return {
             success: false,
             reason: String(err),
@@ -1414,7 +1409,7 @@
       });
     });
     const readyTimeout = setTimeout(onReadyTimeout, timeoutValue);
-    const onClose = function() {
+    const onClose = function () {
       resolveTimeoutPromise({
         success: false,
         reason: 'Instance closed',
