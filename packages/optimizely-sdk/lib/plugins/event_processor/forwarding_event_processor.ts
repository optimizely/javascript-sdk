/**
 * Copyright 2021-2022, Optimizely
 *
 * Licensed under the Apache License, Version 2.0 (the "License");
 * you may not use this file except in compliance with the License.
 * You may obtain a copy of the License at
 *
 * http://www.apache.org/licenses/LICENSE-2.0
 *
 * Unless required by applicable law or agreed to in writing, software
 * distributed under the License is distributed on an "AS IS" BASIS,
 * WITHOUT WARRANTIES OR CONDITIONS OF ANY KIND, either express or implied.
 * See the License for the specific language governing permissions and
 * limitations under the License.
 */

import {
  EventProcessor,
  ProcessableEvent,
} from '@optimizely/js-sdk-event-processor';
import { NotificationSender } from '../../core/notification_center';

import { EventDispatcher } from '../../shared_types';
import { NOTIFICATION_TYPES } from '@utils/enums';
import { formatEvents } from '../../core/event_builder/build_event_v1';

class ForwardingEventProcessor implements EventProcessor {
  private dispatcher: EventDispatcher;
<<<<<<< HEAD
  private NotificationSender?: NotificationSender;

  constructor(dispatcher: EventDispatcher, notificationSender?: NotificationSender) {
    this.dispatcher = dispatcher;
    this.NotificationSender = notificationSender;
=======
  private notificationSender?: NotificationSender;

  constructor(dispatcher: EventDispatcher, notificationSender?: NotificationSender) {
    this.dispatcher = dispatcher;
    this.notificationSender = notificationSender;
>>>>>>> 843c9c47
  }

  process(event: ProcessableEvent): void {
    const formattedEvent = formatEvents([event]);
    this.dispatcher.dispatchEvent(formattedEvent, () => {});
<<<<<<< HEAD
    if (this.NotificationSender) {
      this.NotificationSender.sendNotifications(
=======
    if (this.notificationSender) {
      this.notificationSender.sendNotifications(
>>>>>>> 843c9c47
        NOTIFICATION_TYPES.LOG_EVENT,
        formattedEvent,
      )
    }
  }
  
  start(): void {}
  
  stop(): Promise<unknown> {
    return Promise.resolve();
  }
}

export function createForwardingEventProcessor(dispatcher: EventDispatcher, notificationSender?: NotificationSender): EventProcessor {
  return new ForwardingEventProcessor(dispatcher, notificationSender);
}<|MERGE_RESOLUTION|>--- conflicted
+++ resolved
@@ -26,31 +26,18 @@
 
 class ForwardingEventProcessor implements EventProcessor {
   private dispatcher: EventDispatcher;
-<<<<<<< HEAD
-  private NotificationSender?: NotificationSender;
-
-  constructor(dispatcher: EventDispatcher, notificationSender?: NotificationSender) {
-    this.dispatcher = dispatcher;
-    this.NotificationSender = notificationSender;
-=======
   private notificationSender?: NotificationSender;
 
   constructor(dispatcher: EventDispatcher, notificationSender?: NotificationSender) {
     this.dispatcher = dispatcher;
     this.notificationSender = notificationSender;
->>>>>>> 843c9c47
   }
 
   process(event: ProcessableEvent): void {
     const formattedEvent = formatEvents([event]);
     this.dispatcher.dispatchEvent(formattedEvent, () => {});
-<<<<<<< HEAD
-    if (this.NotificationSender) {
-      this.NotificationSender.sendNotifications(
-=======
     if (this.notificationSender) {
       this.notificationSender.sendNotifications(
->>>>>>> 843c9c47
         NOTIFICATION_TYPES.LOG_EVENT,
         formattedEvent,
       )
