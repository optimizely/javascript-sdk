--- conflicted
+++ resolved
@@ -14,11 +14,7 @@
  * limitations under the License.
  */
 import { LogLevel } from '../../modules/logging';
-<<<<<<< HEAD
-import { sprintf } from '@utils/fns';
-=======
 import { sprintf } from '../../utils/fns';
->>>>>>> fff21e08
 import { NoOpLogger } from './index';
 
 function getLogLevelName(level: number): string {
