--- conflicted
+++ resolved
@@ -49,16 +49,12 @@
    *        After the event has at least been queued for dispatch, call this function to return
    *        control back to the Client.
    */
-<<<<<<< HEAD
-  dispatchEvent: (event: Event, callback: () => void) => void;
-=======
   dispatchEvent: (event: Event, callback: (response: { statusCode: number; }) => void) => void;
 }
 
 export interface OnReadyResult {
   success: boolean;
   reason?: string;
->>>>>>> 8da72674
 }
 
 /**
