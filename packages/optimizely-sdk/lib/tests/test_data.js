--- conflicted
+++ resolved
@@ -552,7 +552,6 @@
               value: 'Buy me',
             },
             {
-<<<<<<< HEAD
               'id': '6199684360044544',
               'value': '50.55'
             }
@@ -581,13 +580,6 @@
             }
           ]
         }
-=======
-              id: '6199684360044544',
-              value: '50.55',
-            },
-          ],
-        },
->>>>>>> b9a9fd01
       ],
       status: 'Running',
       key: 'testing_my_feature',
