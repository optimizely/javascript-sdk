--- conflicted
+++ resolved
@@ -13,11 +13,7 @@
  * See the License for the specific language governing permissions and
  * limitations under the License.
  */
-<<<<<<< HEAD
-import { sprintf } from '@utils/fns';
-=======
 import { sprintf } from '../../utils/fns';
->>>>>>> fff21e08
 import { ObjectWithUnknownProperties } from '../../shared_types';
 
 import { 
