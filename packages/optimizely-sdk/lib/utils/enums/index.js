--- conflicted
+++ resolved
@@ -137,11 +137,7 @@
 
 exports.JAVASCRIPT_CLIENT_ENGINE = 'javascript-sdk';
 exports.NODE_CLIENT_ENGINE = 'node-sdk';
-<<<<<<< HEAD
-exports.NODE_CLIENT_VERSION = '2.1.2';
-=======
 exports.NODE_CLIENT_VERSION = '2.1.3';
->>>>>>> 8f9bcb3a
 
 /*
  * Notification types for use with NotificationCenter
