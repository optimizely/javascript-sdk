/****************************************************************************
 * Copyright 2016-2019, Optimizely, Inc. and contributors                   *
 *                                                                          *
 * Licensed under the Apache License, Version 2.0 (the "License");          *
 * you may not use this file except in compliance with the License.         *
 * You may obtain a copy of the License at                                  *
 *                                                                          *
 *    http://www.apache.org/licenses/LICENSE-2.0                            *
 *                                                                          *
 * Unless required by applicable law or agreed to in writing, software      *
 * distributed under the License is distributed on an "AS IS" BASIS,        *
 * WITHOUT WARRANTIES OR CONDITIONS OF ANY KIND, either express or implied. *
 * See the License for the specific language governing permissions and      *
 * limitations under the License.                                           *
 ***************************************************************************/

/**
 * Contains global enums used throughout the library
 */
exports.LOG_LEVEL = {
  NOTSET: 0,
  DEBUG: 1,
  INFO: 2,
  WARNING: 3,
  ERROR: 4,
};

exports.ERROR_MESSAGES = {
  EXPERIMENT_KEY_NOT_IN_DATAFILE: '%s: Experiment key %s is not in datafile.',
  FEATURE_NOT_IN_DATAFILE: '%s: Feature key %s is not in datafile.',
  IMPROPERLY_FORMATTED_EXPERIMENT: '%s: Experiment key %s is improperly formatted.',
  INVALID_ATTRIBUTES: '%s: Provided attributes are in an invalid format.',
  INVALID_BUCKETING_ID: '%s: Unable to generate hash for bucketing ID %s: %s',
  INVALID_DATAFILE: '%s: Datafile is invalid - property %s: %s',
  INVALID_DATAFILE_MALFORMED: '%s: Datafile is invalid because it is malformed.',
  INVALID_JSON: '%s: JSON object is not valid.',
  INVALID_ERROR_HANDLER: '%s: Provided "errorHandler" is in an invalid format.',
  INVALID_EVENT_DISPATCHER: '%s: Provided "eventDispatcher" is in an invalid format.',
  INVALID_EVENT_KEY: '%s: Event key %s is not in datafile.',
  INVALID_EVENT_TAGS: '%s: Provided event tags are in an invalid format.',
  INVALID_EXPERIMENT_KEY: '%s: Experiment key %s is not in datafile. It is either invalid, paused, or archived.',
  INVALID_EXPERIMENT_ID: '%s: Experiment ID %s is not in datafile.',
  INVALID_GROUP_ID: '%s: Group ID %s is not in datafile.',
  INVALID_LOGGER: '%s: Provided "logger" is in an invalid format.',
  INVALID_ROLLOUT_ID: '%s: Invalid rollout ID %s attached to feature %s',
  INVALID_USER_ID: '%s: Provided user ID is in an invalid format.',
  INVALID_USER_PROFILE_SERVICE: '%s: Provided user profile service instance is in an invalid format: %s.',
  JSON_SCHEMA_EXPECTED: '%s: JSON schema expected.',
  NO_DATAFILE_SPECIFIED: '%s: No datafile specified. Cannot start optimizely.',
  NO_JSON_PROVIDED: '%s: No JSON object to validate against schema.',
  NO_VARIATION_FOR_EXPERIMENT_KEY: '%s: No variation key %s defined in datafile for experiment %s.',
  UNDEFINED_ATTRIBUTE: '%s: Provided attribute: %s has an undefined value.',
  UNRECOGNIZED_ATTRIBUTE: '%s: Unrecognized attribute %s provided. Pruning before sending event to Optimizely.',
  UNABLE_TO_CAST_VALUE: '%s: Unable to cast value %s to type %s, returning null.',
  USER_NOT_IN_FORCED_VARIATION: '%s: User %s is not in the forced variation map. Cannot remove their forced variation.',
  USER_PROFILE_LOOKUP_ERROR: '%s: Error while looking up user profile for user ID "%s": %s.',
  USER_PROFILE_SAVE_ERROR: '%s: Error while saving user profile for user ID "%s": %s.',
  VARIABLE_KEY_NOT_IN_DATAFILE: '%s: Variable with key "%s" associated with feature with key "%s" is not in datafile.',
  VARIATION_ID_NOT_IN_DATAFILE: '%s: No variation ID %s defined in datafile for experiment %s.',
  VARIATION_ID_NOT_IN_DATAFILE_NO_EXPERIMENT: '%s: Variation ID %s is not in the datafile.',
  INVALID_INPUT_FORMAT: '%s: Provided %s is in an invalid format.',
  INVALID_DATAFILE_VERSION: '%s: This version of the JavaScript SDK does not support the given datafile version: %s',
  INVALID_VARIATION_KEY: '%s: Provided variation key is in an invalid format.',
};

exports.LOG_MESSAGES = {
  ACTIVATE_USER: '%s: Activating user %s in experiment %s.',
  DISPATCH_CONVERSION_EVENT: '%s: Dispatching conversion event to URL %s with params %s.',
  DISPATCH_IMPRESSION_EVENT: '%s: Dispatching impression event to URL %s with params %s.',
  DEPRECATED_EVENT_VALUE: '%s: Event value is deprecated in %s call.',
  EXPERIMENT_NOT_RUNNING: '%s: Experiment %s is not running.',
  FEATURE_ENABLED_FOR_USER: '%s: Feature %s is enabled for user %s.',
  FEATURE_NOT_ENABLED_FOR_USER: '%s: Feature %s is not enabled for user %s.',
  FEATURE_HAS_NO_EXPERIMENTS: '%s: Feature %s is not attached to any experiments.',
  FAILED_TO_PARSE_VALUE: '%s: Failed to parse event value "%s" from event tags.',
  FAILED_TO_PARSE_REVENUE: '%s: Failed to parse revenue value "%s" from event tags.',
  FORCED_BUCKETING_FAILED: '%s: Variation key %s is not in datafile. Not activating user %s.',
  INVALID_OBJECT: '%s: Optimizely object is not valid. Failing %s.',
  INVALID_CLIENT_ENGINE: '%s: Invalid client engine passed: %s. Defaulting to node-sdk.',
  INVALID_VARIATION_ID: '%s: Bucketed into an invalid variation ID. Returning null.',
  NOTIFICATION_LISTENER_EXCEPTION: '%s: Notification listener for (%s) threw exception: %s',
  NO_ROLLOUT_EXISTS: '%s: There is no rollout of feature %s.',
  NOT_ACTIVATING_USER: '%s: Not activating user %s for experiment %s.',
  NOT_TRACKING_USER: '%s: Not tracking user %s.',
  PARSED_REVENUE_VALUE: '%s: Parsed revenue value "%s" from event tags.',
  PARSED_NUMERIC_VALUE: '%s: Parsed event value "%s" from event tags.',
  RETURNING_STORED_VARIATION: '%s: Returning previously activated variation "%s" of experiment "%s" for user "%s" from user profile.',
  ROLLOUT_HAS_NO_EXPERIMENTS: '%s: Rollout of feature %s has no experiments',
  SAVED_VARIATION: '%s: Saved variation "%s" of experiment "%s" for user "%s".',
  SAVED_VARIATION_NOT_FOUND: '%s: User %s was previously bucketed into variation with ID %s for experiment %s, but no matching variation was found.',
  SHOULD_NOT_DISPATCH_ACTIVATE: '%s: Experiment %s is in "Launched" state. Not activating user.',
  SKIPPING_JSON_VALIDATION: '%s: Skipping JSON schema validation.',
  TRACK_EVENT: '%s: Tracking event %s for user %s.',
  USER_ASSIGNED_TO_VARIATION_BUCKET: '%s: Assigned variation bucket %s to user %s.',
  USER_ASSIGNED_TO_EXPERIMENT_BUCKET: '%s: Assigned experiment bucket %s to user %s.',
  USER_BUCKETED_INTO_EXPERIMENT_IN_GROUP: '%s: User %s is in experiment %s of group %s.',
  USER_BUCKETED_INTO_TARGETING_RULE: '%s: User %s bucketed into targeting rule %s.',
  USER_IN_FEATURE_EXPERIMENT: '%s: User %s is in variation %s of experiment %s on the feature %s.',
  USER_IN_ROLLOUT: '%s: User %s is in rollout of feature %s.',
  USER_BUCKETED_INTO_EVERYONE_TARGETING_RULE: '%s: User %s bucketed into everyone targeting rule.',
  USER_NOT_BUCKETED_INTO_EVERYONE_TARGETING_RULE: '%s: User %s not bucketed into everyone targeting rule due to traffic allocation.',
  USER_NOT_BUCKETED_INTO_EXPERIMENT_IN_GROUP: '%s: User %s is not in experiment %s of group %s.',
  USER_NOT_BUCKETED_INTO_ANY_EXPERIMENT_IN_GROUP: '%s: User %s is not in any experiment of group %s.',
  USER_NOT_BUCKETED_INTO_TARGETING_RULE: '%s User %s not bucketed into targeting rule %s due to traffic allocation. Trying everyone rule.',
  USER_NOT_IN_FEATURE_EXPERIMENT: '%s: User %s is not in any experiment on the feature %s.',
  USER_NOT_IN_ROLLOUT: '%s: User %s is not in rollout of feature %s.',
  USER_FORCED_IN_VARIATION: '%s: User %s is forced in variation %s.',
  USER_MAPPED_TO_FORCED_VARIATION: '%s: Set variation %s for experiment %s and user %s in the forced variation map.',
  USER_DOESNT_MEET_CONDITIONS_FOR_TARGETING_RULE: '%s: User %s does not meet conditions for targeting rule %s.',
  USER_MEETS_CONDITIONS_FOR_TARGETING_RULE: '%s: User %s meets conditions for targeting rule %s.',
  USER_HAS_VARIATION: '%s: User %s is in variation %s of experiment %s.',
  USER_HAS_FORCED_VARIATION: '%s: Variation %s is mapped to experiment %s and user %s in the forced variation map.',
  USER_HAS_NO_VARIATION: '%s: User %s is in no variation of experiment %s.',
  USER_HAS_NO_FORCED_VARIATION: '%s: User %s is not in the forced variation map.',
  USER_HAS_NO_FORCED_VARIATION_FOR_EXPERIMENT: '%s: No experiment %s mapped to user %s in the forced variation map.',
  USER_NOT_IN_ANY_EXPERIMENT: '%s: User %s is not in any experiment of group %s.',
  USER_NOT_IN_EXPERIMENT: '%s: User %s does not meet conditions to be in experiment %s.',
  USER_RECEIVED_DEFAULT_VARIABLE_VALUE: '%s: User "%s" is not in any variation or rollout rule. Returning default value for variable "%s" of feature flag "%s".',
  FEATURE_NOT_ENABLED_RETURN_DEFAULT_VARIABLE_VALUE: '%s: Feature %s is not enabled for user %s. Returning default value for variable "%s".',
  USER_RECEIVED_VARIABLE_VALUE: '%s: Value for variable "%s" of feature flag "%s" is %s for user "%s"',
  VALID_DATAFILE: '%s: Datafile is valid.',
  VALID_USER_PROFILE_SERVICE: '%s: Valid user profile service provided.',
  VARIATION_REMOVED_FOR_USER: '%s: Variation mapped to experiment %s has been removed for user %s.',
  VARIABLE_REQUESTED_WITH_WRONG_TYPE: '%s: Requested variable type "%s", but variable is of type "%s". Use correct API to retrieve value. Returning None.',
  VALID_BUCKETING_ID: '%s: BucketingId is valid: "%s"',
  BUCKETING_ID_NOT_STRING: '%s: BucketingID attribute is not a string. Defaulted to userId',
  EVALUATING_AUDIENCE: '%s: Starting to evaluate audience "%s" with conditions: %s.',
  EVALUATING_AUDIENCES_COMBINED: '%s: Evaluating audiences for experiment "%s": %s.',
  AUDIENCE_EVALUATION_RESULT: '%s: Audience "%s" evaluated to %s.',
  AUDIENCE_EVALUATION_RESULT_COMBINED: '%s: Audiences for experiment %s collectively evaluated to %s.',
  MISSING_ATTRIBUTE_VALUE: '%s: Audience condition %s evaluated to UNKNOWN because no value was passed for user attribute "%s".',
  UNEXPECTED_CONDITION_VALUE: '%s: Audience condition %s evaluated to UNKNOWN because the condition value is not supported.',
  UNEXPECTED_TYPE: '%s: Audience condition %s evaluated to UNKNOWN because a value of type "%s" was passed for user attribute "%s".',
  UNEXPECTED_TYPE_NULL: '%s: Audience condition %s evaluated to UNKNOWN because a null value was passed for user attribute "%s".',
  UNKNOWN_CONDITION_TYPE: '%s: Audience condition %s has an unknown condition type. You may need to upgrade to a newer release of the Optimizely SDK.',
  UNKNOWN_MATCH_TYPE: '%s: Audience condition %s uses an unknown match type. You may need to upgrade to a newer release of the Optimizely SDK.',
  OUT_OF_BOUNDS: '%s: Audience condition %s evaluated to UNKNOWN because the number value for user attribute "%s" is not in the range [-2^53, +2^53].',
};

exports.RESERVED_EVENT_KEYWORDS = {
  REVENUE: 'revenue',
  VALUE: 'value',
};

exports.CONTROL_ATTRIBUTES = {
  BOT_FILTERING: '$opt_bot_filtering',
  BUCKETING_ID: '$opt_bucketing_id',
  STICKY_BUCKETING_KEY: '$opt_experiment_bucket_map',
  USER_AGENT: '$opt_user_agent',
};

exports.JAVASCRIPT_CLIENT_ENGINE = 'javascript-sdk';
exports.NODE_CLIENT_ENGINE = 'node-sdk';
exports.NODE_CLIENT_VERSION = '3.1.0-beta1';

/*
 * Notification types for use with NotificationCenter
 * Format is EVENT: <list of parameters to callback>
 *
 * SDK consumers can use these to register callbacks with the notification center.
 *
 *  ACTIVATE: An impression event will be sent to Optimizely
 *  Callbacks will receive an object argument with the following properties:
 *    - experiment {Object}
 *    - userId {string}
 *    - attributes {Object|undefined}
 *    - variation {Object}
 *    - logEvent {Object}
 *
 *  TRACK: A conversion event will be sent to Optimizely
 *  Callbacks will receive the an object argument with the following properties:
 *    - eventKey {string}
 *    - userId {string}
 *    - attributes {Object|undefined}
 *    - eventTags {Object|undefined}
 *    - logEvent {Object}
<<<<<<< HEAD
=======
 * 
>>>>>>> 1edba1f9
 *  DECISION: A decision is made in the system. i.e. user activation, 
 *  feature access or feature-variable value retrieval
 *  Callbacks will receive an object argument with the following properties:
 *    - type {string}
 *    - userId {string}
 *    - attributes {Object|undefined}
 *    - decisionInfo {Object|undefined}
 */
exports.NOTIFICATION_TYPES = {
  ACTIVATE: 'ACTIVATE:experiment, user_id,attributes, variation, event',
  TRACK: 'TRACK:event_key, user_id, attributes, event_tags, event',
  DECISION: 'DECISION:type, userId, attributes, decisionInfo',
};

exports.DECISION_INFO_TYPES = {
<<<<<<< HEAD
  FEATURE_VARIABLE: 'feature_variable',
=======
  EXPERIMENT: 'experiment',
>>>>>>> 1edba1f9
};

/*
 * Represents the source of a decision for feature management. When a feature
 * is accessed through isFeatureEnabled or getVariableValue APIs, the decision
 * source is used to decide whether to dispatch an impression event to
 * Optimizely.
 */
exports.DECISION_SOURCES = {
  EXPERIMENT: 'EXPERIMENT',
  ROLLOUT: 'ROLLOUT',
};

/*
 * Possible types of variables attached to features
 */
exports.FEATURE_VARIABLE_TYPES = {
  BOOLEAN: 'boolean',
  DOUBLE: 'double',
  INTEGER: 'integer',
  STRING: 'string',
};

/*
 * Supported datafile versions
 */
exports.DATAFILE_VERSIONS = {
  V2: '2',
  V3: '3',
  V4: '4',
};<|MERGE_RESOLUTION|>--- conflicted
+++ resolved
@@ -174,10 +174,6 @@
  *    - attributes {Object|undefined}
  *    - eventTags {Object|undefined}
  *    - logEvent {Object}
-<<<<<<< HEAD
-=======
- * 
->>>>>>> 1edba1f9
  *  DECISION: A decision is made in the system. i.e. user activation, 
  *  feature access or feature-variable value retrieval
  *  Callbacks will receive an object argument with the following properties:
@@ -193,11 +189,8 @@
 };
 
 exports.DECISION_INFO_TYPES = {
-<<<<<<< HEAD
+  EXPERIMENT: 'experiment',
   FEATURE_VARIABLE: 'feature_variable',
-=======
-  EXPERIMENT: 'experiment',
->>>>>>> 1edba1f9
 };
 
 /*
