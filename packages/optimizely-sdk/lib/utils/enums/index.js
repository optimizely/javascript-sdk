/****************************************************************************
 * Copyright 2016-2019, Optimizely, Inc. and contributors                   *
 *                                                                          *
 * Licensed under the Apache License, Version 2.0 (the "License");          *
 * you may not use this file except in compliance with the License.         *
 * You may obtain a copy of the License at                                  *
 *                                                                          *
 *    http://www.apache.org/licenses/LICENSE-2.0                            *
 *                                                                          *
 * Unless required by applicable law or agreed to in writing, software      *
 * distributed under the License is distributed on an "AS IS" BASIS,        *
 * WITHOUT WARRANTIES OR CONDITIONS OF ANY KIND, either express or implied. *
 * See the License for the specific language governing permissions and      *
 * limitations under the License.                                           *
 ***************************************************************************/

/**
 * Contains global enums used throughout the library
 */
exports.LOG_LEVEL = {
  NOTSET: 0,
  DEBUG: 1,
  INFO: 2,
  WARNING: 3,
  ERROR: 4,
};

exports.ERROR_MESSAGES = {
  DATAFILE_AND_SDK_KEY_MISSING: '%s: You must provide at least one of sdkKey or datafile. Cannot start Optimizely',
  EXPERIMENT_KEY_NOT_IN_DATAFILE: '%s: Experiment key %s is not in datafile.',
  FEATURE_NOT_IN_DATAFILE: '%s: Feature key %s is not in datafile.',
  IMPROPERLY_FORMATTED_EXPERIMENT: '%s: Experiment key %s is improperly formatted.',
  INVALID_ATTRIBUTES: '%s: Provided attributes are in an invalid format.',
  INVALID_BUCKETING_ID: '%s: Unable to generate hash for bucketing ID %s: %s',
  INVALID_DATAFILE: '%s: Datafile is invalid - property %s: %s',
  INVALID_DATAFILE_MALFORMED: '%s: Datafile is invalid because it is malformed.',
  INVALID_JSON: '%s: JSON object is not valid.',
  INVALID_ERROR_HANDLER: '%s: Provided "errorHandler" is in an invalid format.',
  INVALID_EVENT_DISPATCHER: '%s: Provided "eventDispatcher" is in an invalid format.',
  INVALID_EVENT_KEY: '%s: Event key %s is not in datafile.',
  INVALID_EVENT_TAGS: '%s: Provided event tags are in an invalid format.',
  INVALID_EXPERIMENT_KEY: '%s: Experiment key %s is not in datafile. It is either invalid, paused, or archived.',
  INVALID_EXPERIMENT_ID: '%s: Experiment ID %s is not in datafile.',
  INVALID_GROUP_ID: '%s: Group ID %s is not in datafile.',
  INVALID_LOGGER: '%s: Provided "logger" is in an invalid format.',
  INVALID_ROLLOUT_ID: '%s: Invalid rollout ID %s attached to feature %s',
  INVALID_USER_ID: '%s: Provided user ID is in an invalid format.',
  INVALID_USER_PROFILE_SERVICE: '%s: Provided user profile service instance is in an invalid format: %s.',
  JSON_SCHEMA_EXPECTED: '%s: JSON schema expected.',
  NO_DATAFILE_SPECIFIED: '%s: No datafile specified. Cannot start optimizely.',
  NO_JSON_PROVIDED: '%s: No JSON object to validate against schema.',
  NO_VARIATION_FOR_EXPERIMENT_KEY: '%s: No variation key %s defined in datafile for experiment %s.',
  UNDEFINED_ATTRIBUTE: '%s: Provided attribute: %s has an undefined value.',
  UNRECOGNIZED_ATTRIBUTE: '%s: Unrecognized attribute %s provided. Pruning before sending event to Optimizely.',
  UNABLE_TO_CAST_VALUE: '%s: Unable to cast value %s to type %s, returning null.',
  USER_NOT_IN_FORCED_VARIATION: '%s: User %s is not in the forced variation map. Cannot remove their forced variation.',
  USER_PROFILE_LOOKUP_ERROR: '%s: Error while looking up user profile for user ID "%s": %s.',
  USER_PROFILE_SAVE_ERROR: '%s: Error while saving user profile for user ID "%s": %s.',
  VARIABLE_KEY_NOT_IN_DATAFILE: '%s: Variable with key "%s" associated with feature with key "%s" is not in datafile.',
  VARIATION_ID_NOT_IN_DATAFILE: '%s: No variation ID %s defined in datafile for experiment %s.',
  VARIATION_ID_NOT_IN_DATAFILE_NO_EXPERIMENT: '%s: Variation ID %s is not in the datafile.',
  INVALID_INPUT_FORMAT: '%s: Provided %s is in an invalid format.',
  INVALID_DATAFILE_VERSION: '%s: This version of the JavaScript SDK does not support the given datafile version: %s',
  INVALID_VARIATION_KEY: '%s: Provided variation key is in an invalid format.',
};

exports.LOG_MESSAGES = {
  ACTIVATE_USER: '%s: Activating user %s in experiment %s.',
  DISPATCH_CONVERSION_EVENT: '%s: Dispatching conversion event to URL %s with params %s.',
  DISPATCH_IMPRESSION_EVENT: '%s: Dispatching impression event to URL %s with params %s.',
  DEPRECATED_EVENT_VALUE: '%s: Event value is deprecated in %s call.',
  EXPERIMENT_NOT_RUNNING: '%s: Experiment %s is not running.',
  FEATURE_ENABLED_FOR_USER: '%s: Feature %s is enabled for user %s.',
  FEATURE_NOT_ENABLED_FOR_USER: '%s: Feature %s is not enabled for user %s.',
  FEATURE_HAS_NO_EXPERIMENTS: '%s: Feature %s is not attached to any experiments.',
  FAILED_TO_PARSE_VALUE: '%s: Failed to parse event value "%s" from event tags.',
  FAILED_TO_PARSE_REVENUE: '%s: Failed to parse revenue value "%s" from event tags.',
  FORCED_BUCKETING_FAILED: '%s: Variation key %s is not in datafile. Not activating user %s.',
  INVALID_OBJECT: '%s: Optimizely object is not valid. Failing %s.',
  INVALID_CLIENT_ENGINE: '%s: Invalid client engine passed: %s. Defaulting to node-sdk.',
  INVALID_VARIATION_ID: '%s: Bucketed into an invalid variation ID. Returning null.',
  NOTIFICATION_LISTENER_EXCEPTION: '%s: Notification listener for (%s) threw exception: %s',
  NO_ROLLOUT_EXISTS: '%s: There is no rollout of feature %s.',
  NOT_ACTIVATING_USER: '%s: Not activating user %s for experiment %s.',
  NOT_TRACKING_USER: '%s: Not tracking user %s.',
  PARSED_REVENUE_VALUE: '%s: Parsed revenue value "%s" from event tags.',
  PARSED_NUMERIC_VALUE: '%s: Parsed event value "%s" from event tags.',
  RETURNING_STORED_VARIATION: '%s: Returning previously activated variation "%s" of experiment "%s" for user "%s" from user profile.',
  ROLLOUT_HAS_NO_EXPERIMENTS: '%s: Rollout of feature %s has no experiments',
  SAVED_VARIATION: '%s: Saved variation "%s" of experiment "%s" for user "%s".',
  SAVED_VARIATION_NOT_FOUND: '%s: User %s was previously bucketed into variation with ID %s for experiment %s, but no matching variation was found.',
  SHOULD_NOT_DISPATCH_ACTIVATE: '%s: Experiment %s is in "Launched" state. Not activating user.',
  SKIPPING_JSON_VALIDATION: '%s: Skipping JSON schema validation.',
  TRACK_EVENT: '%s: Tracking event %s for user %s.',
  USER_ASSIGNED_TO_VARIATION_BUCKET: '%s: Assigned variation bucket %s to user %s.',
  USER_ASSIGNED_TO_EXPERIMENT_BUCKET: '%s: Assigned experiment bucket %s to user %s.',
  USER_BUCKETED_INTO_EXPERIMENT_IN_GROUP: '%s: User %s is in experiment %s of group %s.',
  USER_BUCKETED_INTO_TARGETING_RULE: '%s: User %s bucketed into targeting rule %s.',
  USER_IN_FEATURE_EXPERIMENT: '%s: User %s is in variation %s of experiment %s on the feature %s.',
  USER_IN_ROLLOUT: '%s: User %s is in rollout of feature %s.',
  USER_BUCKETED_INTO_EVERYONE_TARGETING_RULE: '%s: User %s bucketed into everyone targeting rule.',
  USER_NOT_BUCKETED_INTO_EVERYONE_TARGETING_RULE: '%s: User %s not bucketed into everyone targeting rule due to traffic allocation.',
  USER_NOT_BUCKETED_INTO_EXPERIMENT_IN_GROUP: '%s: User %s is not in experiment %s of group %s.',
  USER_NOT_BUCKETED_INTO_ANY_EXPERIMENT_IN_GROUP: '%s: User %s is not in any experiment of group %s.',
  USER_NOT_BUCKETED_INTO_TARGETING_RULE: '%s User %s not bucketed into targeting rule %s due to traffic allocation. Trying everyone rule.',
  USER_NOT_IN_FEATURE_EXPERIMENT: '%s: User %s is not in any experiment on the feature %s.',
  USER_NOT_IN_ROLLOUT: '%s: User %s is not in rollout of feature %s.',
  USER_FORCED_IN_VARIATION: '%s: User %s is forced in variation %s.',
  USER_MAPPED_TO_FORCED_VARIATION: '%s: Set variation %s for experiment %s and user %s in the forced variation map.',
  USER_DOESNT_MEET_CONDITIONS_FOR_TARGETING_RULE: '%s: User %s does not meet conditions for targeting rule %s.',
  USER_MEETS_CONDITIONS_FOR_TARGETING_RULE: '%s: User %s meets conditions for targeting rule %s.',
  USER_HAS_VARIATION: '%s: User %s is in variation %s of experiment %s.',
  USER_HAS_FORCED_VARIATION: '%s: Variation %s is mapped to experiment %s and user %s in the forced variation map.',
  USER_HAS_NO_VARIATION: '%s: User %s is in no variation of experiment %s.',
  USER_HAS_NO_FORCED_VARIATION: '%s: User %s is not in the forced variation map.',
  USER_HAS_NO_FORCED_VARIATION_FOR_EXPERIMENT: '%s: No experiment %s mapped to user %s in the forced variation map.',
  USER_NOT_IN_ANY_EXPERIMENT: '%s: User %s is not in any experiment of group %s.',
  USER_NOT_IN_EXPERIMENT: '%s: User %s does not meet conditions to be in experiment %s.',
  USER_RECEIVED_DEFAULT_VARIABLE_VALUE: '%s: User "%s" is not in any variation or rollout rule. Returning default value for variable "%s" of feature flag "%s".',
  FEATURE_NOT_ENABLED_RETURN_DEFAULT_VARIABLE_VALUE: '%s: Feature "%s" is not enabled for user %s. Returning default value for variable "%s".',
  VARIABLE_NOT_USED_RETURN_DEFAULT_VARIABLE_VALUE: '%s: Variable "%s" is not used in variation "%s". Returning default value.',
  USER_RECEIVED_VARIABLE_VALUE: '%s: Value for variable "%s" of feature flag "%s" is %s for user "%s"',
  VALID_DATAFILE: '%s: Datafile is valid.',
  VALID_USER_PROFILE_SERVICE: '%s: Valid user profile service provided.',
  VARIATION_REMOVED_FOR_USER: '%s: Variation mapped to experiment %s has been removed for user %s.',
  VARIABLE_REQUESTED_WITH_WRONG_TYPE: '%s: Requested variable type "%s", but variable is of type "%s". Use correct API to retrieve value. Returning None.',
  VALID_BUCKETING_ID: '%s: BucketingId is valid: "%s"',
  BUCKETING_ID_NOT_STRING: '%s: BucketingID attribute is not a string. Defaulted to userId',
  EVALUATING_AUDIENCE: '%s: Starting to evaluate audience "%s" with conditions: %s.',
  EVALUATING_AUDIENCES_COMBINED: '%s: Evaluating audiences for experiment "%s": %s.',
  AUDIENCE_EVALUATION_RESULT: '%s: Audience "%s" evaluated to %s.',
  AUDIENCE_EVALUATION_RESULT_COMBINED: '%s: Audiences for experiment %s collectively evaluated to %s.',
  MISSING_ATTRIBUTE_VALUE: '%s: Audience condition %s evaluated to UNKNOWN because no value was passed for user attribute "%s".',
  UNEXPECTED_CONDITION_VALUE: '%s: Audience condition %s evaluated to UNKNOWN because the condition value is not supported.',
  UNEXPECTED_TYPE: '%s: Audience condition %s evaluated to UNKNOWN because a value of type "%s" was passed for user attribute "%s".',
  UNEXPECTED_TYPE_NULL: '%s: Audience condition %s evaluated to UNKNOWN because a null value was passed for user attribute "%s".',
  UNKNOWN_CONDITION_TYPE: '%s: Audience condition %s has an unknown condition type. You may need to upgrade to a newer release of the Optimizely SDK.',
  UNKNOWN_MATCH_TYPE: '%s: Audience condition %s uses an unknown match type. You may need to upgrade to a newer release of the Optimizely SDK.',
  UPDATED_OPTIMIZELY_CONFIG: '%s: Updated Optimizely config to revision %s (project id %s)',
  OUT_OF_BOUNDS: '%s: Audience condition %s evaluated to UNKNOWN because the number value for user attribute "%s" is not in the range [-2^53, +2^53].',
};

exports.RESERVED_EVENT_KEYWORDS = {
  REVENUE: 'revenue',
  VALUE: 'value',
};

exports.CONTROL_ATTRIBUTES = {
  BOT_FILTERING: '$opt_bot_filtering',
  BUCKETING_ID: '$opt_bucketing_id',
  STICKY_BUCKETING_KEY: '$opt_experiment_bucket_map',
  USER_AGENT: '$opt_user_agent',
};

exports.JAVASCRIPT_CLIENT_ENGINE = 'javascript-sdk';
exports.NODE_CLIENT_ENGINE = 'node-sdk';
exports.NODE_CLIENT_VERSION = '3.1.0';

/*
 * Notification types for use with NotificationCenter
 * Format is EVENT: <list of parameters to callback>
 *
 * SDK consumers can use these to register callbacks with the notification center.
 *
 *  @deprecated since 3.1.0
 *  ACTIVATE: An impression event will be sent to Optimizely
 *  Callbacks will receive an object argument with the following properties:
 *    - experiment {Object}
 *    - userId {string}
 *    - attributes {Object|undefined}
 *    - variation {Object}
 *    - logEvent {Object}
 *
 *  DECISION: A decision is made in the system. i.e. user activation,
 *  feature access or feature-variable value retrieval
 *  Callbacks will receive an object argument with the following properties:
 *    - type {string}
 *    - userId {string}
 *    - attributes {Object|undefined}
 *    - decisionInfo {Object|undefined}
 *
 *  TRACK: A conversion event will be sent to Optimizely
 *  Callbacks will receive the an object argument with the following properties:
 *    - eventKey {string}
 *    - userId {string}
 *    - attributes {Object|undefined}
 *    - eventTags {Object|undefined}
 *    - logEvent {Object}
<<<<<<< HEAD
 *  DECISION: A decision is made in the system. i.e. user activation,
 *  feature access or feature-variable value retrieval
 *  Callbacks will receive an object argument with the following properties:
 *    - type {string}
 *    - userId {string}
 *    - attributes {Object|undefined}
 *    - decisionInfo {Object|undefined}
 *
 * OPTIMIZELY_CONFIG_UPDATE: This Optimizely instance has been updated with a new
 * config
=======
>>>>>>> 55e2628d
 */
exports.NOTIFICATION_TYPES = {
  ACTIVATE: 'ACTIVATE:experiment, user_id,attributes, variation, event',
  DECISION: 'DECISION:type, userId, attributes, decisionInfo',
<<<<<<< HEAD
  OPTIMIZELY_CONFIG_UPDATE: 'OPTIMIZELY_CONFIG_UPDATE',
=======
  TRACK: 'TRACK:event_key, user_id, attributes, event_tags, event',
>>>>>>> 55e2628d
};

exports.DECISION_NOTIFICATION_TYPES = {
  AB_TEST: 'ab-test',
  FEATURE: 'feature',
  FEATURE_TEST: 'feature-test',
  FEATURE_VARIABLE: 'feature-variable',
};

/*
 * Represents the source of a decision for feature management. When a feature
 * is accessed through isFeatureEnabled or getVariableValue APIs, the decision
 * source is used to decide whether to dispatch an impression event to
 * Optimizely.
 */
exports.DECISION_SOURCES = {
  FEATURE_TEST: 'feature-test',
  ROLLOUT: 'rollout',
};

/*
 * Possible types of variables attached to features
 */
exports.FEATURE_VARIABLE_TYPES = {
  BOOLEAN: 'boolean',
  DOUBLE: 'double',
  INTEGER: 'integer',
  STRING: 'string',
};

/*
 * Supported datafile versions
 */
exports.DATAFILE_VERSIONS = {
  V2: '2',
  V3: '3',
  V4: '4',
};<|MERGE_RESOLUTION|>--- conflicted
+++ resolved
@@ -179,6 +179,9 @@
  *    - attributes {Object|undefined}
  *    - decisionInfo {Object|undefined}
  *
+ *  OPTIMIZELY_CONFIG_UPDATE: This Optimizely instance has been updated with a new
+ *  config
+ *
  *  TRACK: A conversion event will be sent to Optimizely
  *  Callbacks will receive the an object argument with the following properties:
  *    - eventKey {string}
@@ -186,28 +189,13 @@
  *    - attributes {Object|undefined}
  *    - eventTags {Object|undefined}
  *    - logEvent {Object}
-<<<<<<< HEAD
- *  DECISION: A decision is made in the system. i.e. user activation,
- *  feature access or feature-variable value retrieval
- *  Callbacks will receive an object argument with the following properties:
- *    - type {string}
- *    - userId {string}
- *    - attributes {Object|undefined}
- *    - decisionInfo {Object|undefined}
- *
- * OPTIMIZELY_CONFIG_UPDATE: This Optimizely instance has been updated with a new
- * config
-=======
->>>>>>> 55e2628d
+ *
  */
 exports.NOTIFICATION_TYPES = {
   ACTIVATE: 'ACTIVATE:experiment, user_id,attributes, variation, event',
   DECISION: 'DECISION:type, userId, attributes, decisionInfo',
-<<<<<<< HEAD
   OPTIMIZELY_CONFIG_UPDATE: 'OPTIMIZELY_CONFIG_UPDATE',
-=======
   TRACK: 'TRACK:event_key, user_id, attributes, event_tags, event',
->>>>>>> 55e2628d
 };
 
 exports.DECISION_NOTIFICATION_TYPES = {
