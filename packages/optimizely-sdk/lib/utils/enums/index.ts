/****************************************************************************
 * Copyright 2016-2020, Optimizely, Inc. and contributors                   *
 *                                                                          *
 * Licensed under the Apache License, Version 2.0 (the "License");          *
 * you may not use this file except in compliance with the License.         *
 * You may obtain a copy of the License at                                  *
 *                                                                          *
 *    http://www.apache.org/licenses/LICENSE-2.0                            *
 *                                                                          *
 * Unless required by applicable law or agreed to in writing, software      *
 * distributed under the License is distributed on an "AS IS" BASIS,        *
 * WITHOUT WARRANTIES OR CONDITIONS OF ANY KIND, either express or implied. *
 * See the License for the specific language governing permissions and      *
 * limitations under the License.                                           *
 ***************************************************************************/

import { NOTIFICATION_TYPES as notificationTypesEnum } from '@optimizely/js-sdk-utils';

/**
 * Contains global enums used throughout the library
 */
export const LOG_LEVEL = {
  NOTSET: 0,
  DEBUG: 1,
  INFO: 2,
  WARNING: 3,
  ERROR: 4,
};

export const ERROR_MESSAGES = {
  CONDITION_EVALUATOR_ERROR: '%s: Error evaluating audience condition of type %s: %s',
  DATAFILE_AND_SDK_KEY_MISSING: '%s: You must provide at least one of sdkKey or datafile. Cannot start Optimizely',
  EXPERIMENT_KEY_NOT_IN_DATAFILE: '%s: Experiment key %s is not in datafile.',
  FEATURE_NOT_IN_DATAFILE: '%s: Feature key %s is not in datafile.',
  IMPROPERLY_FORMATTED_EXPERIMENT: '%s: Experiment key %s is improperly formatted.',
  INVALID_ATTRIBUTES: '%s: Provided attributes are in an invalid format.',
  INVALID_BUCKETING_ID: '%s: Unable to generate hash for bucketing ID %s: %s',
  INVALID_DATAFILE: '%s: Datafile is invalid - property %s: %s',
  INVALID_DATAFILE_MALFORMED: '%s: Datafile is invalid because it is malformed.',
  INVALID_CONFIG: '%s: Provided Optimizely config is in an invalid format.',
  INVALID_JSON: '%s: JSON object is not valid.',
  INVALID_ERROR_HANDLER: '%s: Provided "errorHandler" is in an invalid format.',
  INVALID_EVENT_DISPATCHER: '%s: Provided "eventDispatcher" is in an invalid format.',
  INVALID_EVENT_TAGS: '%s: Provided event tags are in an invalid format.',
  INVALID_EXPERIMENT_KEY: '%s: Experiment key %s is not in datafile. It is either invalid, paused, or archived.',
  INVALID_EXPERIMENT_ID: '%s: Experiment ID %s is not in datafile.',
  INVALID_GROUP_ID: '%s: Group ID %s is not in datafile.',
  INVALID_LOGGER: '%s: Provided "logger" is in an invalid format.',
  INVALID_ROLLOUT_ID: '%s: Invalid rollout ID %s attached to feature %s',
  INVALID_USER_ID: '%s: Provided user ID is in an invalid format.',
  INVALID_USER_PROFILE_SERVICE: '%s: Provided user profile service instance is in an invalid format: %s.',
  NO_DATAFILE_SPECIFIED: '%s: No datafile specified. Cannot start optimizely.',
  NO_JSON_PROVIDED: '%s: No JSON object to validate against schema.',
  NO_VARIATION_FOR_EXPERIMENT_KEY: '%s: No variation key %s defined in datafile for experiment %s.',
  UNDEFINED_ATTRIBUTE: '%s: Provided attribute: %s has an undefined value.',
  UNRECOGNIZED_ATTRIBUTE: '%s: Unrecognized attribute %s provided. Pruning before sending event to Optimizely.',
  UNABLE_TO_CAST_VALUE: '%s: Unable to cast value %s to type %s, returning null.',
  USER_NOT_IN_FORCED_VARIATION: '%s: User %s is not in the forced variation map. Cannot remove their forced variation.',
  USER_PROFILE_LOOKUP_ERROR: '%s: Error while looking up user profile for user ID "%s": %s.',
  USER_PROFILE_SAVE_ERROR: '%s: Error while saving user profile for user ID "%s": %s.',
  VARIABLE_KEY_NOT_IN_DATAFILE: '%s: Variable with key "%s" associated with feature with key "%s" is not in datafile.',
  VARIATION_ID_NOT_IN_DATAFILE: '%s: No variation ID %s defined in datafile for experiment %s.',
  VARIATION_ID_NOT_IN_DATAFILE_NO_EXPERIMENT: '%s: Variation ID %s is not in the datafile.',
  INVALID_INPUT_FORMAT: '%s: Provided %s is in an invalid format.',
  INVALID_DATAFILE_VERSION: '%s: This version of the JavaScript SDK does not support the given datafile version: %s',
  INVALID_VARIATION_KEY: '%s: Provided variation key is in an invalid format.',
};

export const LOG_MESSAGES = {
  ACTIVATE_USER: '%s: Activating user %s in experiment %s.',
  DISPATCH_CONVERSION_EVENT: '%s: Dispatching conversion event to URL %s with params %s.',
  DISPATCH_IMPRESSION_EVENT: '%s: Dispatching impression event to URL %s with params %s.',
  DEPRECATED_EVENT_VALUE: '%s: Event value is deprecated in %s call.',
  EVENT_KEY_NOT_FOUND: '%s: Event key %s is not in datafile.',
  EXPERIMENT_NOT_RUNNING: '%s: Experiment %s is not running.',
  FEATURE_ENABLED_FOR_USER: '%s: Feature %s is enabled for user %s.',
  FEATURE_NOT_ENABLED_FOR_USER: '%s: Feature %s is not enabled for user %s.',
  FEATURE_HAS_NO_EXPERIMENTS: '%s: Feature %s is not attached to any experiments.',
  FAILED_TO_PARSE_VALUE: '%s: Failed to parse event value "%s" from event tags.',
  FAILED_TO_PARSE_REVENUE: '%s: Failed to parse revenue value "%s" from event tags.',
  FORCED_BUCKETING_FAILED: '%s: Variation key %s is not in datafile. Not activating user %s.',
  INVALID_OBJECT: '%s: Optimizely object is not valid. Failing %s.',
  INVALID_CLIENT_ENGINE: '%s: Invalid client engine passed: %s. Defaulting to node-sdk.',
  INVALID_VARIATION_ID: '%s: Bucketed into an invalid variation ID. Returning null.',
  NOTIFICATION_LISTENER_EXCEPTION: '%s: Notification listener for (%s) threw exception: %s',
  NO_ROLLOUT_EXISTS: '%s: There is no rollout of feature %s.',
  NOT_ACTIVATING_USER: '%s: Not activating user %s for experiment %s.',
  NOT_TRACKING_USER: '%s: Not tracking user %s.',
  PARSED_REVENUE_VALUE: '%s: Parsed revenue value "%s" from event tags.',
  PARSED_NUMERIC_VALUE: '%s: Parsed event value "%s" from event tags.',
  RETURNING_STORED_VARIATION:
    '%s: Returning previously activated variation "%s" of experiment "%s" for user "%s" from user profile.',
  ROLLOUT_HAS_NO_EXPERIMENTS: '%s: Rollout of feature %s has no experiments',
  SAVED_VARIATION: '%s: Saved variation "%s" of experiment "%s" for user "%s".',
  SAVED_VARIATION_NOT_FOUND:
    '%s: User %s was previously bucketed into variation with ID %s for experiment %s, but no matching variation was found.',
  SHOULD_NOT_DISPATCH_ACTIVATE: '%s: Experiment %s is not in "Running" state. Not activating user.',
  SKIPPING_JSON_VALIDATION: '%s: Skipping JSON schema validation.',
  TRACK_EVENT: '%s: Tracking event %s for user %s.',
  USER_ASSIGNED_TO_EXPERIMENT_BUCKET: '%s: Assigned bucket %s to user with bucketing ID %s.',
  USER_BUCKETED_INTO_EXPERIMENT_IN_GROUP: '%s: User %s is in experiment %s of group %s.',
  USER_BUCKETED_INTO_TARGETING_RULE: '%s: User %s bucketed into targeting rule %s.',
  USER_IN_FEATURE_EXPERIMENT: '%s: User %s is in variation %s of experiment %s on the feature %s.',
  USER_IN_ROLLOUT: '%s: User %s is in rollout of feature %s.',
  USER_BUCKETED_INTO_EVERYONE_TARGETING_RULE: '%s: User %s bucketed into everyone targeting rule.',
  USER_NOT_BUCKETED_INTO_EVERYONE_TARGETING_RULE:
    '%s: User %s not bucketed into everyone targeting rule due to traffic allocation.',
  USER_NOT_BUCKETED_INTO_EXPERIMENT_IN_GROUP: '%s: User %s is not in experiment %s of group %s.',
  USER_NOT_BUCKETED_INTO_ANY_EXPERIMENT_IN_GROUP: '%s: User %s is not in any experiment of group %s.',
  USER_NOT_BUCKETED_INTO_TARGETING_RULE:
    '%s User %s not bucketed into targeting rule %s due to traffic allocation. Trying everyone rule.',
  USER_NOT_IN_FEATURE_EXPERIMENT: '%s: User %s is not in any experiment on the feature %s.',
  USER_NOT_IN_ROLLOUT: '%s: User %s is not in rollout of feature %s.',
  USER_FORCED_IN_VARIATION: '%s: User %s is forced in variation %s.',
  USER_MAPPED_TO_FORCED_VARIATION: '%s: Set variation %s for experiment %s and user %s in the forced variation map.',
  USER_DOESNT_MEET_CONDITIONS_FOR_TARGETING_RULE: '%s: User %s does not meet conditions for targeting rule %s.',
  USER_MEETS_CONDITIONS_FOR_TARGETING_RULE: '%s: User %s meets conditions for targeting rule %s.',
  USER_HAS_VARIATION: '%s: User %s is in variation %s of experiment %s.',
  USER_HAS_FORCED_VARIATION: '%s: Variation %s is mapped to experiment %s and user %s in the forced variation map.',
  USER_HAS_NO_VARIATION: '%s: User %s is in no variation of experiment %s.',
  USER_HAS_NO_FORCED_VARIATION: '%s: User %s is not in the forced variation map.',
  USER_HAS_NO_FORCED_VARIATION_FOR_EXPERIMENT: '%s: No experiment %s mapped to user %s in the forced variation map.',
  USER_NOT_IN_ANY_EXPERIMENT: '%s: User %s is not in any experiment of group %s.',
  USER_NOT_IN_EXPERIMENT: '%s: User %s does not meet conditions to be in experiment %s.',
  USER_RECEIVED_DEFAULT_VARIABLE_VALUE:
    '%s: User "%s" is not in any variation or rollout rule. Returning default value for variable "%s" of feature flag "%s".',
  FEATURE_NOT_ENABLED_RETURN_DEFAULT_VARIABLE_VALUE:
    '%s: Feature "%s" is not enabled for user %s. Returning the default variable value "%s".',
  VARIABLE_NOT_USED_RETURN_DEFAULT_VARIABLE_VALUE:
    '%s: Variable "%s" is not used in variation "%s". Returning default value.',
  USER_RECEIVED_VARIABLE_VALUE: '%s: Got variable value "%s" for variable "%s" of feature flag "%s"',
  VALID_DATAFILE: '%s: Datafile is valid.',
  VALID_USER_PROFILE_SERVICE: '%s: Valid user profile service provided.',
  VARIATION_REMOVED_FOR_USER: '%s: Variation mapped to experiment %s has been removed for user %s.',
  VARIABLE_REQUESTED_WITH_WRONG_TYPE:
    '%s: Requested variable type "%s", but variable is of type "%s". Use correct API to retrieve value. Returning None.',
  VALID_BUCKETING_ID: '%s: BucketingId is valid: "%s"',
  BUCKETING_ID_NOT_STRING: '%s: BucketingID attribute is not a string. Defaulted to userId',
  EVALUATING_AUDIENCE: '%s: Starting to evaluate audience "%s" with conditions: %s.',
  EVALUATING_AUDIENCES_COMBINED: '%s: Evaluating audiences for %s "%s": %s.',
  AUDIENCE_EVALUATION_RESULT: '%s: Audience "%s" evaluated to %s.',
  AUDIENCE_EVALUATION_RESULT_COMBINED: '%s: Audiences for %s %s collectively evaluated to %s.',
  MISSING_ATTRIBUTE_VALUE:
    '%s: Audience condition %s evaluated to UNKNOWN because no value was passed for user attribute "%s".',
  UNEXPECTED_CONDITION_VALUE:
    '%s: Audience condition %s evaluated to UNKNOWN because the condition value is not supported.',
  UNEXPECTED_TYPE:
    '%s: Audience condition %s evaluated to UNKNOWN because a value of type "%s" was passed for user attribute "%s".',
  UNEXPECTED_TYPE_NULL:
    '%s: Audience condition %s evaluated to UNKNOWN because a null value was passed for user attribute "%s".',
  UNKNOWN_CONDITION_TYPE:
    '%s: Audience condition %s has an unknown condition type. You may need to upgrade to a newer release of the Optimizely SDK.',
  UNKNOWN_MATCH_TYPE:
    '%s: Audience condition %s uses an unknown match type. You may need to upgrade to a newer release of the Optimizely SDK.',
  UPDATED_OPTIMIZELY_CONFIG: '%s: Updated Optimizely config to revision %s (project id %s)',
  OUT_OF_BOUNDS:
    '%s: Audience condition %s evaluated to UNKNOWN because the number value for user attribute "%s" is not in the range [-2^53, +2^53].',
  UNABLE_TO_ATTACH_UNLOAD: '%s: unable to bind optimizely.close() to page unload event: "%s"',
};

export const RESERVED_EVENT_KEYWORDS = {
  REVENUE: 'revenue',
  VALUE: 'value',
};

export const CONTROL_ATTRIBUTES = {
  BOT_FILTERING: '$opt_bot_filtering',
  BUCKETING_ID: '$opt_bucketing_id',
  STICKY_BUCKETING_KEY: '$opt_experiment_bucket_map',
  USER_AGENT: '$opt_user_agent',
};

export const JAVASCRIPT_CLIENT_ENGINE = 'javascript-sdk';
export const NODE_CLIENT_ENGINE = 'node-sdk';
export const REACT_CLIENT_ENGINE = 'react-sdk';
<<<<<<< HEAD
export const NODE_CLIENT_VERSION = '4.4.2';
=======
export const NODE_CLIENT_VERSION = '4.4.3';
>>>>>>> b9b81c4a

export const VALID_CLIENT_ENGINES = [
  NODE_CLIENT_ENGINE,
  REACT_CLIENT_ENGINE,
  JAVASCRIPT_CLIENT_ENGINE,
];

export const NOTIFICATION_TYPES = notificationTypesEnum;

export const DECISION_NOTIFICATION_TYPES = {
  AB_TEST: 'ab-test',
  FEATURE: 'feature',
  FEATURE_TEST: 'feature-test',
  FEATURE_VARIABLE: 'feature-variable',
  ALL_FEATURE_VARIABLES: 'all-feature-variables',
};

/*
 * Represents the source of a decision for feature management. When a feature
 * is accessed through isFeatureEnabled or getVariableValue APIs, the decision
 * source is used to decide whether to dispatch an impression event to
 * Optimizely.
 */
export const DECISION_SOURCES = {
  FEATURE_TEST: 'feature-test',
  ROLLOUT: 'rollout',
  EXPERIMENT: 'experiment',
};

export const AUDIENCE_EVALUATION_TYPES = {
  RULE: 'rule',
  EXPERIMENT: 'experiment',
};

/*
 * Possible types of variables attached to features
 */
export const FEATURE_VARIABLE_TYPES = {
  BOOLEAN: 'boolean',
  DOUBLE: 'double',
  INTEGER: 'integer',
  STRING: 'string',
  JSON: 'json',
};

/*
 * Supported datafile versions
 */
export const DATAFILE_VERSIONS = {
  V2: '2',
  V3: '3',
  V4: '4',
};

/*
* Pre-Release and Build symbols
*/
export const enum VERSION_TYPE {
  PRE_RELEASE_VERSION_DELIMITER = '-',
  BUILD_VERSION_DELIMITER = '+'
}<|MERGE_RESOLUTION|>--- conflicted
+++ resolved
@@ -173,11 +173,7 @@
 export const JAVASCRIPT_CLIENT_ENGINE = 'javascript-sdk';
 export const NODE_CLIENT_ENGINE = 'node-sdk';
 export const REACT_CLIENT_ENGINE = 'react-sdk';
-<<<<<<< HEAD
-export const NODE_CLIENT_VERSION = '4.4.2';
-=======
 export const NODE_CLIENT_VERSION = '4.4.3';
->>>>>>> b9b81c4a
 
 export const VALID_CLIENT_ENGINES = [
   NODE_CLIENT_ENGINE,
