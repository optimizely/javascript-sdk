--- conflicted
+++ resolved
@@ -180,11 +180,7 @@
 export const REACT_CLIENT_ENGINE = 'react-sdk';
 export const REACT_NATIVE_CLIENT_ENGINE = 'react-native-sdk';
 export const REACT_NATIVE_JS_CLIENT_ENGINE = 'react-native-js-sdk';
-<<<<<<< HEAD
-export const NODE_CLIENT_VERSION = '4.9.1';
-=======
 export const NODE_CLIENT_VERSION = '4.9.2';
->>>>>>> fff21e08
 
 export const DECISION_NOTIFICATION_TYPES = {
   AB_TEST: 'ab-test',
@@ -246,8 +242,6 @@
   VARIABLE_VALUE_INVALID: 'Variable value for key "%s" is invalid or wrong type.',
 }
 
-<<<<<<< HEAD
-=======
 /*
 * Notification types for use with NotificationCenter
 * Format is EVENT: <list of parameters to callback>
@@ -290,7 +284,6 @@
 *    - logEvent {Object}
 *
 */
->>>>>>> fff21e08
 export enum NOTIFICATION_TYPES {
   ACTIVATE = 'ACTIVATE:experiment, user_id,attributes, variation, event',
   DECISION = 'DECISION:type, userId, attributes, decisionInfo',
