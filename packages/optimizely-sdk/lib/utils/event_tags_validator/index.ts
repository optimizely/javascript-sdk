/**
 * Copyright 2017, 2020, 2022 Optimizely
 *
 * Licensed under the Apache License, Version 2.0 (the "License");
 * you may not use this file except in compliance with the License.
 * You may obtain a copy of the License at
 *
 * http://www.apache.org/licenses/LICENSE-2.0
 *
 * Unless required by applicable law or agreed to in writing, software
 * distributed under the License is distributed on an "AS IS" BASIS,
 * WITHOUT WARRANTIES OR CONDITIONS OF ANY KIND, either express or implied.
 * See the License for the specific language governing permissions and
 * limitations under the License.
 */

/**
 * Provides utility method for validating that event tags user has provided are valid
 */
<<<<<<< HEAD
import { sprintf } from '@utils/fns';
=======
import { sprintf } from '../../utils/fns';
>>>>>>> fff21e08

import { ERROR_MESSAGES } from '../enums';

const MODULE_NAME = 'EVENT_TAGS_VALIDATOR';

/**
 * Validates user's provided event tags
 * @param  {unknown}  eventTags
 * @return {boolean} true if event tags are valid
 * @throws If event tags are not valid
 */
export function validate(eventTags: unknown): boolean {
  if (typeof eventTags === 'object' && !Array.isArray(eventTags) && eventTags !== null) {
    return true;
  } else {
    throw new Error(sprintf(ERROR_MESSAGES.INVALID_EVENT_TAGS, MODULE_NAME));
  }
}<|MERGE_RESOLUTION|>--- conflicted
+++ resolved
@@ -17,11 +17,7 @@
 /**
  * Provides utility method for validating that event tags user has provided are valid
  */
-<<<<<<< HEAD
-import { sprintf } from '@utils/fns';
-=======
 import { sprintf } from '../../utils/fns';
->>>>>>> fff21e08
 
 import { ERROR_MESSAGES } from '../enums';
 
