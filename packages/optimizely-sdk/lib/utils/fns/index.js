/**
 * Copyright 2017, 2019, Optimizely
 *
 * Licensed under the Apache License, Version 2.0 (the "License");
 * you may not use this file except in compliance with the License.
 * You may obtain a copy of the License at
 *
 * http://www.apache.org/licenses/LICENSE-2.0
 *
 * Unless required by applicable law or agreed to in writing, software
 * distributed under the License is distributed on an "AS IS" BASIS,
 * WITHOUT WARRANTIES OR CONDITIONS OF ANY KIND, either express or implied.
 * See the License for the specific language governing permissions and
 * limitations under the License.
 */
var uuid = require('uuid');
var _isFinite = require('lodash/isFinite');
var keyBy = require('@optimizely/js-sdk-utils').keyBy;
var MAX_NUMBER_LIMIT = Math.pow(2, 53);

module.exports = {
  assign: require('lodash/assign'),
  assignIn: require('lodash/assignIn'),
  cloneDeep: require('lodash/cloneDeep'),
  currentTimestamp: function() {
    return Math.round(new Date().getTime());
  },
  isArray: require('lodash/isArray'),
  isEmpty: require('lodash/isEmpty'),
  isFinite: function(number) {
    return _isFinite(number) && Math.abs(number) <= MAX_NUMBER_LIMIT;
  },
<<<<<<< HEAD
  keyBy: function(arr, callback) {
    if (!arr) return {};
    if (typeof callback === 'string' || callback instanceof String) {
      return keyBy(arr, function(item) {
        return item[callback];
      });
    }
    return keyBy(arr, callback);
  },
  filter: require('lodash/filter'),
=======
  keyBy: require('lodash/keyBy'),
>>>>>>> 5a521db3
  forEach: require('lodash/forEach'),
  forOwn: require('lodash/forOwn'),
  map: require('lodash/map'),
  uuid: function() {
    return uuid.v4();
  },
  values: require('lodash/values'),
  isNumber: require('lodash/isNumber'),
};<|MERGE_RESOLUTION|>--- conflicted
+++ resolved
@@ -30,7 +30,6 @@
   isFinite: function(number) {
     return _isFinite(number) && Math.abs(number) <= MAX_NUMBER_LIMIT;
   },
-<<<<<<< HEAD
   keyBy: function(arr, callback) {
     if (!arr) return {};
     if (typeof callback === 'string' || callback instanceof String) {
@@ -40,10 +39,6 @@
     }
     return keyBy(arr, callback);
   },
-  filter: require('lodash/filter'),
-=======
-  keyBy: require('lodash/keyBy'),
->>>>>>> 5a521db3
   forEach: require('lodash/forEach'),
   forOwn: require('lodash/forOwn'),
   map: require('lodash/map'),
