--- conflicted
+++ resolved
@@ -68,12 +68,8 @@
     return uuid.v4();
   },
   values: require('lodash/values'),
-<<<<<<< HEAD
-  isNumber: require('lodash/isNumber'),
   applyPolyfills: applyPolyfills,
-=======
   isNumber: function(value) {
     return typeof value === 'number';
   },
->>>>>>> 31b5a4d9
 };