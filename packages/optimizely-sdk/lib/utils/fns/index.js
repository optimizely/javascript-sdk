--- conflicted
+++ resolved
@@ -29,11 +29,6 @@
   },
   keyBy: require('lodash/keyBy'),
   forEach: require('lodash/forEach'),
-<<<<<<< HEAD
-  map: require('lodash/map'),
-=======
-  forOwn: require('lodash/forOwn'),
->>>>>>> 31b5a4d9
   uuid: function() {
     return uuid.v4();
   },
