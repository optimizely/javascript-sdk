--- conflicted
+++ resolved
@@ -33,12 +33,7 @@
   uuid: function() {
     return uuid.v4();
   },
-<<<<<<< HEAD
-  isNumber: require('lodash/isNumber'),
-=======
-  values: require('lodash/values'),
   isNumber: function(value) {
     return typeof value === 'number';
   },
->>>>>>> 31b5a4d9
 };