/**
 * Copyright 2017, 2019-2020, Optimizely
 *
 * Licensed under the Apache License, Version 2.0 (the "License");
 * you may not use this file except in compliance with the License.
 * You may obtain a copy of the License at
 *
 * http://www.apache.org/licenses/LICENSE-2.0
 *
 * Unless required by applicable law or agreed to in writing, software
 * distributed under the License is distributed on an "AS IS" BASIS,
 * WITHOUT WARRANTIES OR CONDITIONS OF ANY KIND, either express or implied.
 * See the License for the specific language governing permissions and
 * limitations under the License.
 */
var uuid = require('uuid');
var _isFinite = require('lodash/isFinite');
var keyBy = require('@optimizely/js-sdk-utils').keyBy;
var MAX_NUMBER_LIMIT = Math.pow(2, 53);

module.exports = {
  assign: function (target) {
    if (!target) {
      return {};
    }
    if (typeof Object.assign === 'function') {
      return Object.assign.apply(Object, arguments);
    } else {
      var to = Object(target);
      for (var index = 1; index < arguments.length; index++) {
        var nextSource = arguments[index];
        if (nextSource !== null && nextSource !== undefined) { 
          for (var nextKey in nextSource) {
            // Avoid bugs when hasOwnProperty is shadowed
            if (Object.prototype.hasOwnProperty.call(nextSource, nextKey)) {
              to[nextKey] = nextSource[nextKey];
            }
          }
        }
      }
      return to;
    }
  },
  cloneDeep: require('lodash/cloneDeep'),
  currentTimestamp: function() {
    return Math.round(new Date().getTime());
  },
  isFinite: function(number) {
    return _isFinite(number) && Math.abs(number) <= MAX_NUMBER_LIMIT;
  },
  keyBy: function(arr, key) {
    if (!arr) return {};
    return keyBy(arr, function(item) {
      return item[key];
    });
  },
<<<<<<< HEAD
  forEach: require('lodash/forEach'),
=======
  forOwn: require('lodash/forOwn'),
>>>>>>> 59cdad4d
  uuid: function() {
    return uuid.v4();
  },
  isNumber: function(value) {
    return typeof value === 'number';
  },
};<|MERGE_RESOLUTION|>--- conflicted
+++ resolved
@@ -54,11 +54,6 @@
       return item[key];
     });
   },
-<<<<<<< HEAD
-  forEach: require('lodash/forEach'),
-=======
-  forOwn: require('lodash/forOwn'),
->>>>>>> 59cdad4d
   uuid: function() {
     return uuid.v4();
   },
