--- conflicted
+++ resolved
@@ -84,9 +84,10 @@
     "ts-jest": "^23.10.5",
     "ts-loader": "^9.3.1",
     "ts-node": "^8.10.2",
-<<<<<<< HEAD
     "tsconfig-paths": "^4.0.0",
-    "typescript": "^4.0.3"
+    "typescript": "^4.7.4",
+    "webpack": "^5.74.0",
+    "tslib": "^2.4.0"
   },
   "peerDependencies": {
     "@react-native-community/netinfo": "5.9.4",
@@ -100,11 +101,6 @@
     "@react-native-community/netinfo": {
       "optional": true
     }
-=======
-    "typescript": "^4.7.4",
-    "webpack": "^5.74.0",
-    "tslib": "^2.4.0"
->>>>>>> efe2f6c7
   },
   "publishConfig": {
     "access": "public"
