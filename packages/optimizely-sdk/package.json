{
  "name": "@optimizely/optimizely-sdk",
  "version": "4.0.0",
  "description": "JavaScript SDK for Optimizely X Full Stack",
  "module": "dist/optimizely.browser.es.min.js",
  "main": "dist/optimizely.node.min.js",
  "browser": "dist/optimizely.browser.min.js",
  "react-native": "dist/optimizely.react_native.min.js",
  "typings": "lib/index.d.ts",
  "scripts": {
    "clean": "rm -rf dist",
<<<<<<< HEAD
    "lint": "eslint 'lib/**/*.js'",
=======
>>>>>>> 764135b5
    "test": "mocha ./lib/*.tests.js ./lib/**/*.tests.js ./lib/**/**/*tests.js --recursive --exit --require esm --require lib/tests/exit_on_unhandled_rejection.js",
    "test-ci": "npm run test-xbrowser && npm run test-umdbrowser",
    "test-xbrowser": "karma start karma.bs.conf.js --single-run",
    "test-umdbrowser": "npm run build-browser-umd && karma start karma.umd.conf.js --single-run",
<<<<<<< HEAD
    "build-browser-umd": "rollup -c --environment BUILD_UMD_BUNDLE",
    "prebuild": "npm run clean",
    "build": "rollup -c --environment BUILD_ALL",
=======
    "prebuild": "npm run clean",
    "build": "rollup -c",
    "build-browser-umd": "rollup -c --config-umd",
    "test-ci": "npm run test-xbrowser && npm run test-umdbrowser",
    "lint": "eslint 'lib/**/*.js'",
>>>>>>> 764135b5
    "cover": "istanbul cover _mocha ./lib/*.tests.js ./lib/**/*.tests.js ./lib/**/**/*tests.js",
    "coveralls": "npm run cover -- --report lcovonly && cat ./coverage/lcov.info | coveralls",
    "prepare": "npm run build",
    "prepublishOnly": "npm test && npm run test-ci"
  },
  "repository": {
    "type": "git",
    "url": "git+https://github.com/optimizely/javascript-sdk.git",
    "directory": "packages/optimizely-sdk"
  },
  "license": "Apache-2.0",
  "engines": {
    "node": ">=8.0.0"
  },
  "keywords": [
    "optimizely"
  ],
  "bugs": {
    "url": "https://github.com/optimizely/javascript-sdk/issues"
  },
  "homepage": "https://github.com/optimizely/javascript-sdk/tree/master/packages/optimizely-sdk",
  "dependencies": {
    "@optimizely/js-sdk-datafile-manager": "^0.5.0",
    "@optimizely/js-sdk-event-processor": "^0.4.0",
    "@optimizely/js-sdk-logging": "^0.1.0",
    "@optimizely/js-sdk-utils": "^0.2.0",
    "json-schema": "^0.2.3",
    "murmurhash": "0.0.2",
    "uuid": "^3.3.2"
  },
  "devDependencies": {
    "@rollup/plugin-commonjs": "^11.0.2",
    "@rollup/plugin-node-resolve": "^7.1.1",
    "bluebird": "^3.4.6",
    "chai": "^4.2.0",
    "coveralls": "^3.0.2",
    "eslint": "^6.7.2",
    "esm": "^3.2.25",
    "istanbul": "^0.4.5",
    "json-loader": "^0.5.4",
    "karma": "^4.4.1",
    "karma-browserstack-launcher": "^1.5.1",
    "karma-chai": "^0.1.0",
    "karma-chrome-launcher": "^2.1.1",
    "karma-mocha": "^1.3.0",
    "karma-webpack": "^4.0.2",
    "lodash": "^4.17.11",
    "mocha": "^5.2.0",
    "mocha-lcov-reporter": "^1.3.0",
    "nock": "^7.7.2",
    "promise-polyfill": "8.1.0",
    "rollup": "2.2.0",
    "rollup-plugin-terser": "^5.3.0",
    "sinon": "^2.3.1",
    "webpack": "^4.42.1"
  },
  "publishConfig": {
    "access": "public"
  },
  "files": [
    "dist",
    "lib"
  ]
}<|MERGE_RESOLUTION|>--- conflicted
+++ resolved
@@ -9,25 +9,14 @@
   "typings": "lib/index.d.ts",
   "scripts": {
     "clean": "rm -rf dist",
-<<<<<<< HEAD
     "lint": "eslint 'lib/**/*.js'",
-=======
->>>>>>> 764135b5
     "test": "mocha ./lib/*.tests.js ./lib/**/*.tests.js ./lib/**/**/*tests.js --recursive --exit --require esm --require lib/tests/exit_on_unhandled_rejection.js",
     "test-ci": "npm run test-xbrowser && npm run test-umdbrowser",
     "test-xbrowser": "karma start karma.bs.conf.js --single-run",
     "test-umdbrowser": "npm run build-browser-umd && karma start karma.umd.conf.js --single-run",
-<<<<<<< HEAD
-    "build-browser-umd": "rollup -c --environment BUILD_UMD_BUNDLE",
-    "prebuild": "npm run clean",
-    "build": "rollup -c --environment BUILD_ALL",
-=======
     "prebuild": "npm run clean",
     "build": "rollup -c",
     "build-browser-umd": "rollup -c --config-umd",
-    "test-ci": "npm run test-xbrowser && npm run test-umdbrowser",
-    "lint": "eslint 'lib/**/*.js'",
->>>>>>> 764135b5
     "cover": "istanbul cover _mocha ./lib/*.tests.js ./lib/**/*.tests.js ./lib/**/**/*tests.js",
     "coveralls": "npm run cover -- --report lcovonly && cat ./coverage/lcov.info | coveralls",
     "prepare": "npm run build",
