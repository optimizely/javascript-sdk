{
  "name": "@optimizely/optimizely-sdk",
  "version": "4.9.2",
  "description": "JavaScript SDK for Optimizely X Full Stack",
  "module": "dist/optimizely.browser.es.js",
  "main": "dist/optimizely.node.min.js",
  "browser": "dist/optimizely.browser.min.js",
  "react-native": "dist/optimizely.react_native.min.js",
  "typings": "dist/index.browser.d.ts",
  "scripts": {
    "clean": "rm -rf dist",
    "lint": "tsc --noEmit && eslint 'lib/**/*.js' 'lib/**/*.ts'",
    "test": "TS_NODE_COMPILER_OPTIONS='{\"module\": \"commonjs\" }' mocha -r ts-node/register -r lib/tests/exit_on_unhandled_rejection.js 'lib/**/*.tests.ts' 'lib/**/*.tests.js' && jest",
    "posttest": "npm run lint",
    "test-ci": "npm run test-xbrowser && npm run test-umdbrowser",
    "test-xbrowser": "karma start karma.bs.conf.js --single-run",
    "test-umdbrowser": "npm run build-browser-umd && karma start karma.umd.conf.js --single-run",
    "test-karma-local": "karma start karma.local_chrome.bs.conf.js && npm run build-browser-umd && karma start karma.local_chrome.umd.conf.js",
    "prebuild": "npm run clean",
    "build": "rollup -c && cp dist/index.lite.d.ts dist/optimizely.lite.es.d.ts && cp dist/index.lite.d.ts dist/optimizely.lite.es.min.d.ts && cp dist/index.lite.d.ts dist/optimizely.lite.min.d.ts",
    "build-browser-umd": "rollup -c --config-umd",
    "coveralls": "nyc --reporter=lcov npm test",
    "prepare": "npm run build",
    "prepublishOnly": "npm test && npm run test-ci"
  },
  "repository": {
    "type": "git",
    "url": "git+https://github.com/optimizely/javascript-sdk.git",
    "directory": "packages/optimizely-sdk"
  },
  "license": "Apache-2.0",
  "engines": {
    "node": ">=14.0.0"
  },
  "keywords": [
    "optimizely"
  ],
  "bugs": {
    "url": "https://github.com/optimizely/javascript-sdk/issues"
  },
  "homepage": "https://github.com/optimizely/javascript-sdk/tree/master/packages/optimizely-sdk",
  "dependencies": {
    "@optimizely/js-sdk-datafile-manager": "^0.9.5",
    "json-schema": "^0.4.0",
    "murmurhash": "^2.0.1",
    "uuid": "^8.3.2"
  },
  "devDependencies": {
<<<<<<< HEAD
    "@react-native-async-storage/async-storage": "^1.17.9",
=======
    "@react-native-async-storage/async-storage": "^1.2.0",
    "@react-native-community/netinfo": "^5.9.10",
>>>>>>> 625cb7c3
    "@rollup/plugin-commonjs": "^11.0.2",
    "@rollup/plugin-node-resolve": "^7.1.1",
    "@types/chai": "^4.2.11",
    "@types/jest": "^23.3.12",
    "@types/mocha": "^5.2.7",
    "@types/uuid": "^3.4.4",
    "@typescript-eslint/eslint-plugin": "^5.33.0",
    "@typescript-eslint/parser": "^5.33.0",
    "bluebird": "^3.4.6",
    "chai": "^4.2.0",
    "coveralls": "^3.0.2",
    "eslint": "^8.21.0",
    "jest": "^23.6.0",
    "json-loader": "^0.5.4",
    "karma": "^6.4.0",
    "karma-browserstack-launcher": "^1.5.1",
    "karma-chai": "^0.1.0",
    "karma-chrome-launcher": "^2.1.1",
    "karma-mocha": "^1.3.0",
    "karma-webpack": "^5.0.0",
    "lodash": "^4.17.11",
    "mocha": "^5.2.0",
    "mocha-lcov-reporter": "^1.3.0",
    "nock": "^7.7.2",
    "nyc": "^15.0.1",
    "promise-polyfill": "8.1.0",
    "rollup": "2.2.0",
    "rollup-plugin-terser": "^5.3.0",
    "rollup-plugin-typescript2": "^0.27.1",
    "sinon": "^2.3.1",
    "ts-jest": "^23.10.5",
    "ts-loader": "^9.3.1",
    "ts-mockito": "^2.6.1",
    "ts-node": "^8.10.2",
    "tslib": "^2.4.0",
    "typescript": "^4.7.4",
    "webpack": "^5.74.0"
  },
  "peerDependencies": {
    "@react-native-community/netinfo": "5.9.4",
    "@react-native-async-storage/async-storage": "^1.2.0",
    "@babel/runtime": "^7.0.0"
  },
  "peerDependenciesMeta": {
    "@react-native-async-storage/async-storage": {
      "optional": true
    },
    "@react-native-community/netinfo": {
      "optional": true
    }
  },
  "publishConfig": {
    "access": "public"
  },
  "files": [
    "dist/",
    "lib/"
  ],
  "nyc": {
    "temp-dir": "coverage/raw"
  }
}<|MERGE_RESOLUTION|>--- conflicted
+++ resolved
@@ -46,12 +46,8 @@
     "uuid": "^8.3.2"
   },
   "devDependencies": {
-<<<<<<< HEAD
-    "@react-native-async-storage/async-storage": "^1.17.9",
-=======
     "@react-native-async-storage/async-storage": "^1.2.0",
     "@react-native-community/netinfo": "^5.9.10",
->>>>>>> 625cb7c3
     "@rollup/plugin-commonjs": "^11.0.2",
     "@rollup/plugin-node-resolve": "^7.1.1",
     "@types/chai": "^4.2.11",
