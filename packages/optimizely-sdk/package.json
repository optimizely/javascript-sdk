--- conflicted
+++ resolved
@@ -10,11 +10,7 @@
   "scripts": {
     "clean": "rm -rf dist",
     "lint": "tsc --noEmit && eslint 'lib/**/*.js' 'lib/**/*.ts'",
-<<<<<<< HEAD
-    "test": "TS_NODE_COMPILER_OPTIONS='{\"module\": \"commonjs\" }' mocha -r ts-node/register -r tsconfig-paths/register -r lib/tests/exit_on_unhandled_rejection.js 'lib/**/*.tests.ts' 'lib/**/*.tests.js' && jest",
-=======
     "test": "TS_NODE_COMPILER_OPTIONS='{\"module\": \"commonjs\" }' mocha -r ts-node/register -r lib/tests/exit_on_unhandled_rejection.js 'lib/**/*.tests.ts' 'lib/**/*.tests.js' && jest",
->>>>>>> fff21e08
     "posttest": "npm run lint",
     "test-ci": "npm run test-xbrowser && npm run test-umdbrowser",
     "test-xbrowser": "karma start karma.bs.conf.js --single-run",
@@ -47,13 +43,8 @@
     "@optimizely/js-sdk-datafile-manager": "^0.9.5",
     "@optimizely/js-sdk-event-processor": "^0.9.2",
     "json-schema": "^0.4.0",
-<<<<<<< HEAD
-    "murmurhash": "0.0.2",
-    "uuid": "^3.3.2"
-=======
     "murmurhash": "^2.0.1",
     "uuid": "^8.3.2"
->>>>>>> fff21e08
   },
   "devDependencies": {
     "@react-native-async-storage/async-storage": "^1.2.0",
@@ -71,10 +62,6 @@
     "coveralls": "^3.0.2",
     "eslint": "^6.7.2",
     "jest": "^23.6.0",
-<<<<<<< HEAD
-    "jest-localstorage-mock": "^2.4.21",
-=======
->>>>>>> fff21e08
     "json-loader": "^0.5.4",
     "karma": "^4.4.1",
     "karma-browserstack-launcher": "^1.5.1",
