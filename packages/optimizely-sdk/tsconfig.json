--- conflicted
+++ resolved
@@ -6,12 +6,6 @@
       "*": [
         "./typings/*"
       ],
-<<<<<<< HEAD
-      "@utils/*": [ 
-        "./lib/utils/*" 
-      ]
-=======
->>>>>>> 843c9c47
     },
     "allowJs": true,
     "declaration": true,
