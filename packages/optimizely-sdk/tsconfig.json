--- conflicted
+++ resolved
@@ -6,12 +6,6 @@
       "*": [
         "./typings/*"
       ],
-<<<<<<< HEAD
-      "@utils/*": [ 
-        "./lib/utils/*" 
-      ]
-=======
->>>>>>> fff21e08
     },
     "allowJs": true,
     "declaration": true,
